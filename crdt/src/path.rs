<<<<<<< HEAD
use crate::{DocId, Dot, PeerId, Policy, Ref};
use anyhow::Context;
use blake3::Hash;
=======
use crate::acl::Policy;
use crate::dotset::Dot;
use crate::id::{DocId, PeerId};
use crate::util::Ref;
>>>>>>> 21afc75f
use bytecheck::CheckBytes;
use rkyv::{Archive, Deserialize, Serialize};
use std::borrow::Borrow;
use std::convert::TryInto;
use std::iter::FromIterator;

#[derive(
    Clone, Copy, Debug, Eq, PartialEq, Hash, Ord, PartialOrd, Archive, Deserialize, Serialize,
)]
#[archive(as = "SegmentType")]
#[repr(u8)]
pub enum SegmentType {
    Doc,
    Peer,
    Nonce,
    Bool,
    U64,
    I64,
    Str,
    Policy,
    Dot,
    Slice,
}

impl SegmentType {
    fn new(u: u8) -> Option<Self> {
        use SegmentType::*;
        match u {
            u if u == Doc as u8 => Some(Doc),
            u if u == Peer as u8 => Some(Peer),
            u if u == Nonce as u8 => Some(Nonce),
            u if u == Bool as u8 => Some(Bool),
            u if u == U64 as u8 => Some(U64),
            u if u == I64 as u8 => Some(I64),
            u if u == Str as u8 => Some(Str),
            u if u == Policy as u8 => Some(Policy),
            u if u == Dot as u8 => Some(Dot),
            u if u == Slice as u8 => Some(Slice),
            _ => unreachable!("Unexpected SegmentType: {}", u),
        }
    }
}

<<<<<<< HEAD
#[derive(Eq, PartialEq)]
pub enum Segment<'a> {
    Schema(Hash),
=======
#[derive(Clone)]
pub enum Segment {
>>>>>>> 21afc75f
    Doc(DocId),
    Peer(PeerId),
    Nonce(u64),
    Bool(bool),
    U64(u64),
    I64(i64),
    Str(String),
    Policy(Policy),
    Dot(Dot),
    Slice(&'a [u8]),
}

impl Segment {
    fn new(ty: SegmentType, data: &[u8]) -> Self {
        match ty {
            SegmentType::Doc => Self::Doc(DocId::new(data.try_into().unwrap())),
            SegmentType::Peer => Self::Peer(PeerId::new(data.try_into().unwrap())),
            SegmentType::Nonce => Self::Nonce(u64::from_be_bytes(data.try_into().unwrap())),
            SegmentType::Bool => Self::Bool(data[0] > 0),
            SegmentType::U64 => Self::U64(u64::from_be_bytes(data.try_into().unwrap())),
            SegmentType::I64 => Self::I64(i64::from_be_bytes(data.try_into().unwrap())),
            SegmentType::Str => {
                Self::Str(unsafe { std::str::from_utf8_unchecked(data) }.to_string())
            }
            SegmentType::Policy => {
                let policy = Ref::<Policy>::new(data.into());
                Self::Policy(policy.to_owned().unwrap())
            }
            SegmentType::Dot => Self::Dot(Dot::new(data.try_into().unwrap())),
            SegmentType::Slice => Self::Slice(data),
        }
    }

    pub fn doc(self) -> Option<DocId> {
        if let Segment::Doc(doc) = self {
            Some(doc)
        } else {
            None
        }
    }

    pub fn peer(self) -> Option<PeerId> {
        if let Segment::Peer(peer) = self {
            Some(peer)
        } else {
            None
        }
    }

    pub fn nonce(self) -> Option<u64> {
        if let Segment::Nonce(nonce) = self {
            Some(nonce)
        } else {
            None
        }
    }

    pub fn prim_bool(self) -> Option<bool> {
        if let Segment::Bool(b) = self {
            Some(b)
        } else {
            None
        }
    }

    pub fn prim_u64(self) -> Option<u64> {
        if let Segment::U64(u) = self {
            Some(u)
        } else {
            None
        }
    }

    pub fn prim_i64(self) -> Option<i64> {
        if let Segment::I64(u) = self {
            Some(u)
        } else {
            None
        }
    }

    pub fn prim_str(&self) -> Option<&str> {
        if let Segment::Str(s) = self {
            Some(s.as_str())
        } else {
            None
        }
    }

    pub fn prim_string(self) -> Option<String> {
        if let Segment::Str(s) = self {
            Some(s)
        } else {
            None
        }
    }

    pub fn policy(self) -> Option<Policy> {
        if let Segment::Policy(policy) = self {
            Some(policy)
        } else {
            None
        }
    }

    pub fn dot(self) -> Option<Dot> {
        if let Segment::Dot(dot) = self {
            Some(dot)
        } else {
            None
        }
    }

    pub fn slice(self) -> Option<&'a [u8]> {
        if let Segment::Slice(slice) = self {
            Some(slice)
        } else {
            None
        }
    }
}

impl std::fmt::Debug for Segment {
    fn fmt(&self, f: &mut std::fmt::Formatter) -> std::fmt::Result {
        match self {
            Self::Doc(s) => write!(f, "{:?}", s),
            Self::Peer(s) => write!(f, "{:?}", s),
            Self::Nonce(s) => write!(f, "Nonce({})", s),
            Self::Bool(s) => write!(f, "{}", s),
            Self::U64(s) => write!(f, "{}", s),
            Self::I64(s) => write!(f, "{}", s),
            Self::Str(s) => write!(f, "{:?}", s),
            Self::Policy(s) => write!(f, "{:?}", s),
            Self::Dot(s) => write!(f, "{:?}", s),
            Self::Slice(s) => write!(f, "Slice({})", hex::encode(s)),
        }
    }
}

#[derive(Clone, Default, Eq, PartialEq, Hash, Ord, PartialOrd, Archive, Deserialize, Serialize)]
#[archive_attr(derive(Debug, Eq, Hash, PartialEq, Ord, PartialOrd, CheckBytes))]
#[repr(C)]
pub struct PathBuf(Vec<u8>);

impl Borrow<[u8]> for PathBuf {
    fn borrow(&self) -> &[u8] {
        self.0.as_ref()
    }
}

impl PathBuf {
    pub fn new() -> Self {
        Self::default()
    }

    fn push_len(&mut self, len: usize) {
        assert!(len <= u16::MAX as usize);
        self.0.extend((len as u16).to_be_bytes());
    }

    fn push(&mut self, ty: SegmentType, bytes: &[u8]) {
        self.0.extend(&[ty as u8]);
        self.push_len(bytes.len());
        self.0.extend(bytes);
        self.push_len(bytes.len());
        self.0.extend(&[ty as u8]);
    }

<<<<<<< HEAD
    pub fn push_segment(&mut self, segment: &Segment) {
        match segment {
            Segment::Schema(d) => self.schema(d),
            Segment::Doc(d) => self.doc(d),
            Segment::Peer(d) => self.peer(d),
            Segment::Nonce(d) => self.nonce(*d),
            Segment::Bool(d) => self.prim_bool(*d),
            Segment::U64(d) => self.prim_u64(*d),
            Segment::I64(d) => self.prim_i64(*d),
            Segment::Str(d) => self.prim_str(d),
            Segment::Policy(d) => self.policy(d),
            Segment::Dot(d) => self.dot(d),
            Segment::Slice(d) => self.slice(d),
        }
    }

    pub fn schema(&mut self, schema: &Hash) {
        self.push(SegmentType::Schema, schema.as_bytes());
    }

=======
>>>>>>> 21afc75f
    pub fn doc(&mut self, doc: &DocId) {
        self.push(SegmentType::Doc, doc.as_ref());
    }

    pub fn peer(&mut self, peer: &PeerId) {
        self.push(SegmentType::Peer, peer.as_ref());
    }

    pub fn nonce(&mut self, nonce: u64) {
        self.push(SegmentType::Nonce, nonce.to_be_bytes().as_ref());
    }

    pub fn prim_bool(&mut self, b: bool) {
        let b = if b { 1 } else { 0 };
        self.push(SegmentType::Bool, &[b]);
    }

    pub fn prim_u64(&mut self, u: u64) {
        self.push(SegmentType::U64, u.to_be_bytes().as_ref());
    }

    pub fn prim_i64(&mut self, i: i64) {
        self.push(SegmentType::I64, i.to_be_bytes().as_ref());
    }

    pub fn prim_str(&mut self, s: &str) {
        self.push(SegmentType::Str, s.as_bytes());
    }

    pub fn policy(&mut self, policy: &Policy) {
        self.push(SegmentType::Policy, Ref::archive(policy).as_bytes());
    }

    pub fn dot(&mut self, dot: &Dot) {
        self.push(SegmentType::Dot, dot.as_ref());
    }

    pub fn slice(&mut self, data: &[u8]) {
        self.push(SegmentType::Slice, data);
    }

    pub fn pop(&mut self) {
        if let Some(path) = self.as_path().parent() {
            let len = path.0.len();
            self.0.truncate(len);
        }
    }

    pub fn as_path(&self) -> Path<'_> {
        Path(&self.0)
    }

    pub fn extend(&mut self, path: Path) {
        self.0.extend_from_slice(path.as_ref());
    }
}

impl std::fmt::Debug for PathBuf {
    fn fmt(&self, f: &mut std::fmt::Formatter) -> std::fmt::Result {
        self.as_path().fmt(f)
    }
}

impl std::fmt::Display for PathBuf {
    fn fmt(&self, f: &mut std::fmt::Formatter) -> std::fmt::Result {
        self.as_path().fmt(f)
    }
}

impl AsRef<[u8]> for PathBuf {
    fn as_ref(&self) -> &[u8] {
        &self.0
    }
}

impl ArchivedPathBuf {
    pub fn as_path(&self) -> Path<'_> {
        Path(&self.0)
    }
}

impl FromIterator<Segment> for PathBuf {
    fn from_iter<I>(iter: I) -> Self
    where
        I: IntoIterator<Item = Segment>,
    {
        use Segment::*;
        let mut path = PathBuf::new();
        for seg in iter.into_iter() {
            match seg {
                Doc(s) => path.doc(&s),
                Peer(s) => path.peer(&s),
                Nonce(s) => path.nonce(s),
                Bool(s) => path.prim_bool(s),
                U64(s) => path.prim_u64(s),
                I64(s) => path.prim_i64(s),
                Str(s) => path.prim_str(s.as_str()),
                Policy(s) => path.policy(&s),
                Dot(s) => path.dot(&s),
            }
        }
        path
    }
}

#[derive(Clone, Copy, Eq, PartialEq, Hash, Ord, PartialOrd)]
pub struct Path<'a>(&'a [u8]);

impl<'a> Path<'a> {
    pub fn new(p: &'a [u8]) -> Self {
        Self(p)
    }

    pub fn is_empty(&self) -> bool {
        self.0.is_empty()
    }

    pub fn is_ancestor(&self, other: Path) -> bool {
        other.as_ref().starts_with(self.as_ref())
    }

    pub fn to_owned(&self) -> PathBuf {
        PathBuf(self.0.to_vec())
    }

    fn first_len(&self) -> Option<usize> {
        if self.is_empty() {
            return None;
        }
        let mut len = [0; 2];
        len.copy_from_slice(&self.0[1..3]);
        Some(u16::from_be_bytes(len) as usize)
    }

    fn last_len(&self) -> Option<usize> {
        if self.is_empty() {
            return None;
        }
        let end = self.0.len();
        let mut len = [0; 2];
        len.copy_from_slice(&self.0[(end - 3)..(end - 1)]);
        Some(u16::from_be_bytes(len) as usize)
    }

    pub fn last(&self) -> Option<Segment> {
        let len = self.last_len()?;
        let end = self.0.len();
        let ty = SegmentType::new(self.0[end - 1])?;
        Some(Segment::new(ty, &self.0[(end - 3 - len)..(end - 3)]))
    }

    pub fn first(&self) -> Option<Segment<'a>> {
        let len = self.first_len()?;
        let ty = SegmentType::new(self.0[0])?;
        Some(Segment::new(ty, &self.0[3..(len + 3)]))
    }

    pub fn child(&self) -> Option<Path<'a>> {
        let len = self.first_len()?;
        Some(Path(&self.0[(len + 6)..]))
    }

    pub fn parent(&self) -> Option<Path<'a>> {
        let len = self.last_len()?;
        let end = self.0.len();
        Some(Path(&self.0[..(end - len - 6)]))
    }

    pub fn dot(&self) -> Dot {
        Dot::new(blake3::hash(self.as_ref()).into())
    }

<<<<<<< HEAD
    /// Returns a path that, when joined onto `base`, yields `self`.
    pub fn strip_prefix(&self, base: Self) -> anyhow::Result<Self> {
        iter_after(*self, base).context("StripPrefixError")
    }
}

impl<'a> Iterator for Path<'a> {
    type Item = Segment<'a>;

    fn next(&mut self) -> Option<Segment<'a>> {
        let r = self.first();
        if let Some(c) = self.child() {
            *self = c;
        }

        r
    }
}

fn iter_after<'a, 'b, I, J>(mut iter: I, mut prefix: J) -> Option<I>
where
    I: Iterator<Item = Segment<'a>> + Clone,
    J: Iterator<Item = Segment<'b>>,
{
    loop {
        let mut iter_next = iter.clone();
        match (iter_next.next(), prefix.next()) {
            (Some(ref x), Some(ref y)) if x == y => (),
            (Some(_), Some(_)) => return None,
            (Some(_), None) => return Some(iter),
            (None, None) => return Some(iter),
            (None, Some(_)) => return None,
        }
        iter = iter_next;
=======
    pub fn split_first(&self) -> Option<(Segment, Path<'a>)> {
        let first = self.first()?;
        let child = self.child()?;
        Some((first, child))
    }

    pub fn split_last(&self) -> Option<(Path<'a>, Segment)> {
        let parent = self.parent()?;
        let last = self.last()?;
        Some((parent, last))
    }
}

pub struct PathIter<'a>(Path<'a>);

impl<'a> Iterator for PathIter<'a> {
    type Item = Segment;

    fn next(&mut self) -> Option<Segment> {
        if let Some((seg, path)) = self.0.split_first() {
            self.0 = path;
            Some(seg)
        } else {
            None
        }
    }
}

impl<'a> IntoIterator for Path<'a> {
    type IntoIter = PathIter<'a>;
    type Item = Segment;

    fn into_iter(self) -> Self::IntoIter {
        PathIter(self)
>>>>>>> 21afc75f
    }
}

impl<'a> std::fmt::Debug for Path<'a> {
    fn fmt(&self, f: &mut std::fmt::Formatter) -> std::fmt::Result {
        if let Some(parent) = self.parent() {
            if !parent.is_empty() {
                write!(f, "{:?}.", parent)?;
            }
        }
        if let Some(last) = self.last() {
            write!(f, "{:?}", last)?;
        }
        Ok(())
    }
}

impl<'a> std::fmt::Display for Path<'a> {
    fn fmt(&self, f: &mut std::fmt::Formatter) -> std::fmt::Result {
        write!(f, "{:?}", self)
    }
}

impl<'a> AsRef<[u8]> for Path<'a> {
    fn as_ref(&self) -> &[u8] {
        self.0
    }
}

#[cfg(test)]
mod tests {
    use super::*;

    #[test]
    fn iter() {
        let mut p = PathBuf::new();
        p.doc(&DocId::new([0; 32]));
        p.prim_str("a");
        p.prim_i64(42);
        p.prim_str("b");
        p.prim_i64(43);
        p.prim_str("c");

        let mut path = p.as_path();
        for i in [
            Segment::Doc(DocId::new([0; 32])),
            Segment::Str("a"),
            Segment::I64(42),
            Segment::Str("b"),
            Segment::I64(43),
            Segment::Str("c"),
        ] {
            assert_eq!(path.next().unwrap(), i);
        }
        assert!(path.next().is_none());
    }

    #[test]
    fn strip_prefix() {
        let mut p = PathBuf::new();
        p.doc(&DocId::new([0; 32]));
        p.prim_str("a");
        p.prim_i64(42);
        p.prim_str("b");
        p.prim_i64(43);
        p.prim_str("c");

        let mut base = PathBuf::new();
        base.doc(&DocId::new([0; 32]));
        base.prim_str("a");
        base.prim_i64(42);

        let mut relative = p.as_path().strip_prefix(base.as_path()).unwrap();
        for i in [Segment::Str("b"), Segment::I64(43), Segment::Str("c")] {
            assert_eq!(relative.next().unwrap(), i);
        }
        assert!(relative.next().is_none());
    }
}<|MERGE_RESOLUTION|>--- conflicted
+++ resolved
@@ -1,13 +1,8 @@
-<<<<<<< HEAD
-use crate::{DocId, Dot, PeerId, Policy, Ref};
-use anyhow::Context;
-use blake3::Hash;
-=======
 use crate::acl::Policy;
 use crate::dotset::Dot;
 use crate::id::{DocId, PeerId};
 use crate::util::Ref;
->>>>>>> 21afc75f
+use anyhow::Context;
 use bytecheck::CheckBytes;
 use rkyv::{Archive, Deserialize, Serialize};
 use std::borrow::Borrow;
@@ -29,6 +24,7 @@
     Str,
     Policy,
     Dot,
+    // TODO: maybe just make a distinct `Position` member
     Slice,
 }
 
@@ -51,14 +47,8 @@
     }
 }
 
-<<<<<<< HEAD
-#[derive(Eq, PartialEq)]
-pub enum Segment<'a> {
-    Schema(Hash),
-=======
-#[derive(Clone)]
+#[derive(Clone, Eq, PartialEq)]
 pub enum Segment {
->>>>>>> 21afc75f
     Doc(DocId),
     Peer(PeerId),
     Nonce(u64),
@@ -68,7 +58,7 @@
     Str(String),
     Policy(Policy),
     Dot(Dot),
-    Slice(&'a [u8]),
+    Slice(Vec<u8>),
 }
 
 impl Segment {
@@ -88,7 +78,7 @@
                 Self::Policy(policy.to_owned().unwrap())
             }
             SegmentType::Dot => Self::Dot(Dot::new(data.try_into().unwrap())),
-            SegmentType::Slice => Self::Slice(data),
+            SegmentType::Slice => Self::Slice(data.to_vec()),
         }
     }
 
@@ -172,7 +162,7 @@
         }
     }
 
-    pub fn slice(self) -> Option<&'a [u8]> {
+    pub fn slice(self) -> Option<Vec<u8>> {
         if let Segment::Slice(slice) = self {
             Some(slice)
         } else {
@@ -193,7 +183,7 @@
             Self::Str(s) => write!(f, "{:?}", s),
             Self::Policy(s) => write!(f, "{:?}", s),
             Self::Dot(s) => write!(f, "{:?}", s),
-            Self::Slice(s) => write!(f, "Slice({})", hex::encode(s)),
+            Self::Slice(s) => write!(f, "Slice({})", base64::encode(s)),
         }
     }
 }
@@ -227,29 +217,21 @@
         self.0.extend(&[ty as u8]);
     }
 
-<<<<<<< HEAD
-    pub fn push_segment(&mut self, segment: &Segment) {
+    pub fn push_segment(&mut self, segment: Segment) {
         match segment {
-            Segment::Schema(d) => self.schema(d),
-            Segment::Doc(d) => self.doc(d),
-            Segment::Peer(d) => self.peer(d),
-            Segment::Nonce(d) => self.nonce(*d),
-            Segment::Bool(d) => self.prim_bool(*d),
-            Segment::U64(d) => self.prim_u64(*d),
-            Segment::I64(d) => self.prim_i64(*d),
-            Segment::Str(d) => self.prim_str(d),
-            Segment::Policy(d) => self.policy(d),
-            Segment::Dot(d) => self.dot(d),
+            Segment::Doc(d) => self.doc(&d),
+            Segment::Peer(d) => self.peer(&d),
+            Segment::Nonce(d) => self.nonce(d),
+            Segment::Bool(d) => self.prim_bool(d),
+            Segment::U64(d) => self.prim_u64(d),
+            Segment::I64(d) => self.prim_i64(d),
+            Segment::Str(d) => self.prim_str(&*d),
+            Segment::Policy(d) => self.policy(&d),
+            Segment::Dot(d) => self.dot(&d),
             Segment::Slice(d) => self.slice(d),
         }
     }
 
-    pub fn schema(&mut self, schema: &Hash) {
-        self.push(SegmentType::Schema, schema.as_bytes());
-    }
-
-=======
->>>>>>> 21afc75f
     pub fn doc(&mut self, doc: &DocId) {
         self.push(SegmentType::Doc, doc.as_ref());
     }
@@ -287,8 +269,8 @@
         self.push(SegmentType::Dot, dot.as_ref());
     }
 
-    pub fn slice(&mut self, data: &[u8]) {
-        self.push(SegmentType::Slice, data);
+    pub fn slice(&mut self, data: Vec<u8>) {
+        self.push(SegmentType::Slice, &data[..]);
     }
 
     pub fn pop(&mut self) {
@@ -336,20 +318,9 @@
     where
         I: IntoIterator<Item = Segment>,
     {
-        use Segment::*;
         let mut path = PathBuf::new();
         for seg in iter.into_iter() {
-            match seg {
-                Doc(s) => path.doc(&s),
-                Peer(s) => path.peer(&s),
-                Nonce(s) => path.nonce(s),
-                Bool(s) => path.prim_bool(s),
-                U64(s) => path.prim_u64(s),
-                I64(s) => path.prim_i64(s),
-                Str(s) => path.prim_str(s.as_str()),
-                Policy(s) => path.policy(&s),
-                Dot(s) => path.dot(&s),
-            }
+            path.push_segment(seg);
         }
         path
     }
@@ -401,7 +372,7 @@
         Some(Segment::new(ty, &self.0[(end - 3 - len)..(end - 3)]))
     }
 
-    pub fn first(&self) -> Option<Segment<'a>> {
+    pub fn first(&self) -> Option<Segment> {
         let len = self.first_len()?;
         let ty = SegmentType::new(self.0[0])?;
         Some(Segment::new(ty, &self.0[3..(len + 3)]))
@@ -422,30 +393,30 @@
         Dot::new(blake3::hash(self.as_ref()).into())
     }
 
-<<<<<<< HEAD
     /// Returns a path that, when joined onto `base`, yields `self`.
-    pub fn strip_prefix(&self, base: Self) -> anyhow::Result<Self> {
-        iter_after(*self, base).context("StripPrefixError")
-    }
-}
-
-impl<'a> Iterator for Path<'a> {
-    type Item = Segment<'a>;
-
-    fn next(&mut self) -> Option<Segment<'a>> {
-        let r = self.first();
-        if let Some(c) = self.child() {
-            *self = c;
-        }
-
-        r
-    }
-}
-
-fn iter_after<'a, 'b, I, J>(mut iter: I, mut prefix: J) -> Option<I>
+    pub fn strip_prefix(&self, base: Self) -> anyhow::Result<PathBuf> {
+        Ok(iter_after(self.clone().into_iter(), base.into_iter())
+            .context("StripPrefixError")?
+            .collect())
+    }
+
+    pub fn split_first(&self) -> Option<(Segment, Path<'a>)> {
+        let first = self.first()?;
+        let child = self.child()?;
+        Some((first, child))
+    }
+
+    pub fn split_last(&self) -> Option<(Path<'a>, Segment)> {
+        let parent = self.parent()?;
+        let last = self.last()?;
+        Some((parent, last))
+    }
+}
+
+fn iter_after<I, J>(mut iter: I, mut prefix: J) -> Option<I>
 where
-    I: Iterator<Item = Segment<'a>> + Clone,
-    J: Iterator<Item = Segment<'b>>,
+    I: Iterator<Item = Segment> + Clone,
+    J: Iterator<Item = Segment>,
 {
     loop {
         let mut iter_next = iter.clone();
@@ -457,20 +428,10 @@
             (None, Some(_)) => return None,
         }
         iter = iter_next;
-=======
-    pub fn split_first(&self) -> Option<(Segment, Path<'a>)> {
-        let first = self.first()?;
-        let child = self.child()?;
-        Some((first, child))
-    }
-
-    pub fn split_last(&self) -> Option<(Path<'a>, Segment)> {
-        let parent = self.parent()?;
-        let last = self.last()?;
-        Some((parent, last))
-    }
-}
-
+    }
+}
+
+#[derive(Clone)]
 pub struct PathIter<'a>(Path<'a>);
 
 impl<'a> Iterator for PathIter<'a> {
@@ -492,7 +453,6 @@
 
     fn into_iter(self) -> Self::IntoIter {
         PathIter(self)
->>>>>>> 21afc75f
     }
 }
 
@@ -536,14 +496,14 @@
         p.prim_i64(43);
         p.prim_str("c");
 
-        let mut path = p.as_path();
+        let mut path = p.as_path().into_iter();
         for i in [
             Segment::Doc(DocId::new([0; 32])),
-            Segment::Str("a"),
+            Segment::Str("a".to_string()),
             Segment::I64(42),
-            Segment::Str("b"),
+            Segment::Str("b".to_string()),
             Segment::I64(43),
-            Segment::Str("c"),
+            Segment::Str("c".to_string()),
         ] {
             assert_eq!(path.next().unwrap(), i);
         }
@@ -565,10 +525,15 @@
         base.prim_str("a");
         base.prim_i64(42);
 
-        let mut relative = p.as_path().strip_prefix(base.as_path()).unwrap();
-        for i in [Segment::Str("b"), Segment::I64(43), Segment::Str("c")] {
-            assert_eq!(relative.next().unwrap(), i);
-        }
-        assert!(relative.next().is_none());
+        let relative = p.as_path().strip_prefix(base.as_path()).unwrap();
+        let mut iter = relative.as_path().into_iter();
+        for i in [
+            Segment::Str("b".to_string()),
+            Segment::I64(43),
+            Segment::Str("c".to_string()),
+        ] {
+            assert_eq!(iter.next().unwrap(), i);
+        }
+        assert!(iter.next().is_none());
     }
 }