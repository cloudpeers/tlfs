--- conflicted
+++ resolved
@@ -26,11 +26,8 @@
     Str,
     Policy,
     Dot,
-<<<<<<< HEAD
     Position,
-=======
     Sig,
->>>>>>> d7da82cd
 }
 
 impl SegmentType {
@@ -46,24 +43,15 @@
             u if u == Str as u8 => Some(Str),
             u if u == Policy as u8 => Some(Policy),
             u if u == Dot as u8 => Some(Dot),
-<<<<<<< HEAD
             u if u == Position as u8 => Some(Position),
+            u if u == Sig as u8 => Some(Sig),
             _ => unreachable!("Unexpected SegmentType: {}", u),
         }
     }
 }
 
+/// A segment of a path.
 #[derive(Clone, Eq, PartialEq)]
-=======
-            u if u == Sig as u8 => Some(Sig),
-            _ => None,
-        }
-    }
-}
-
-/// A segment of a path.
-#[derive(Clone)]
->>>>>>> d7da82cd
 pub enum Segment {
     /// Document identifier.
     Doc(DocId),
@@ -83,11 +71,8 @@
     Policy(Policy),
     /// Path identifier.
     Dot(Dot),
-<<<<<<< HEAD
     Position(Fraction),
-=======
     Sig(Signature),
->>>>>>> d7da82cd
 }
 
 impl Segment {
@@ -107,11 +92,8 @@
                 Self::Policy(policy.to_owned().unwrap())
             }
             SegmentType::Dot => Self::Dot(Dot::new(data.try_into().unwrap())),
-<<<<<<< HEAD
             SegmentType::Position => Self::Position(Fraction::new(data.into())),
-=======
             SegmentType::Sig => Self::Sig(Signature::new(data.try_into().unwrap())),
->>>>>>> d7da82cd
         }
     }
 
@@ -205,16 +187,17 @@
         }
     }
 
-<<<<<<< HEAD
     pub fn position(self) -> Option<Fraction> {
         if let Segment::Position(frac) = self {
             Some(frac)
-=======
+        } else {
+            None
+        }
+    }
     /// Returns the `Signature`.
     pub fn sig(self) -> Option<Signature> {
         if let Segment::Sig(sig) = self {
             Some(sig)
->>>>>>> d7da82cd
         } else {
             None
         }
@@ -233,11 +216,8 @@
             Self::Str(s) => write!(f, "{:?}", s),
             Self::Policy(s) => write!(f, "{:?}", s),
             Self::Dot(s) => write!(f, "{:?}", s),
-<<<<<<< HEAD
             Self::Position(s) => write!(f, "Position({})", base64::encode(s)),
-=======
             Self::Sig(_) => write!(f, "Sig"),
->>>>>>> d7da82cd
         }
     }
 }
@@ -273,7 +253,6 @@
         self.0.extend(&[ty as u8]);
     }
 
-<<<<<<< HEAD
     pub fn push_segment(&mut self, segment: Segment) {
         match segment {
             Segment::Doc(d) => self.doc(&d),
@@ -286,12 +265,11 @@
             Segment::Policy(d) => self.policy(&d),
             Segment::Dot(d) => self.dot(&d),
             Segment::Position(d) => self.position(&d),
-        }
-    }
-
-=======
+            Segment::Sig(d) => self.sig(d),
+        }
+    }
+
     /// Appends a doc segment.
->>>>>>> d7da82cd
     pub fn doc(&mut self, doc: &DocId) {
         self.push(SegmentType::Doc, doc.as_ref());
     }
@@ -337,19 +315,17 @@
         self.push(SegmentType::Dot, dot.as_ref());
     }
 
-<<<<<<< HEAD
+    // Apends a position segment.
     pub fn position(&mut self, data: &Fraction) {
         self.push(SegmentType::Position, data.as_ref());
     }
 
-=======
     /// Appends a sig segment.
     pub fn sig(&mut self, sig: Signature) {
         self.push(SegmentType::Sig, sig.as_ref());
     }
 
     /// Pops the last segment.
->>>>>>> d7da82cd
     pub fn pop(&mut self) {
         if let Some(path) = self.as_path().parent() {
             let len = path.0.len();
@@ -399,22 +375,7 @@
     {
         let mut path = PathBuf::new();
         for seg in iter.into_iter() {
-<<<<<<< HEAD
             path.push_segment(seg);
-=======
-            match seg {
-                Doc(s) => path.doc(&s),
-                Peer(s) => path.peer(&s),
-                Nonce(s) => path.nonce(s),
-                Bool(s) => path.prim_bool(s),
-                U64(s) => path.prim_u64(s),
-                I64(s) => path.prim_i64(s),
-                Str(s) => path.prim_str(s.as_str()),
-                Policy(s) => path.policy(&s),
-                Dot(s) => path.dot(&s),
-                Sig(s) => path.sig(s),
-            }
->>>>>>> d7da82cd
         }
         path
     }
@@ -497,7 +458,6 @@
         Dot::new(blake3::hash(self.as_ref()).into())
     }
 
-<<<<<<< HEAD
     /// Returns a path that, when joined onto `base`, yields `self`.
     pub fn strip_prefix(&self, base: Self) -> anyhow::Result<PathBuf> {
         Ok(iter_after(self.clone().into_iter(), base.into_iter())
@@ -505,9 +465,7 @@
             .collect())
     }
 
-=======
     /// Returns the first segment and the path without the first segment.
->>>>>>> d7da82cd
     pub fn split_first(&self) -> Option<(Segment, Path<'a>)> {
         let first = self.first()?;
         let child = self.child()?;
@@ -522,7 +480,6 @@
     }
 }
 
-<<<<<<< HEAD
 fn iter_after<I, J>(mut iter: I, mut prefix: J) -> Option<I>
 where
     I: Iterator<Item = Segment> + Clone,
@@ -542,9 +499,7 @@
 }
 
 #[derive(Clone)]
-=======
 /// Iterator over path segments.
->>>>>>> d7da82cd
 pub struct PathIter<'a>(Path<'a>);
 
 impl<'a> Iterator for PathIter<'a> {
