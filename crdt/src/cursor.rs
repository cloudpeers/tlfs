<<<<<<< HEAD
use crate::{
    fraction::Fraction, Actor, ArchivedSchema, Can, Causal, Crdt, DocId, Dot, DotSet, DotStore,
    Path, PathBuf, PeerId, Permission, Policy, PrimitiveKind, Schema,
};
use anyhow::{anyhow, Context, Result};
=======
use crate::acl::{Actor, Can, Permission, Policy};
use crate::crdt::{Causal, Crdt, DotStore};
use crate::crypto::Keypair;
use crate::dotset::Dot;
use crate::id::{DocId, PeerId};
use crate::path::{Path, PathBuf};
use crate::schema::{ArchivedSchema, PrimitiveKind, Schema};
use crate::subscriber::Subscriber;
use anyhow::{anyhow, Result};
>>>>>>> 21afc75f
use rkyv::Archived;

#[derive(Clone)]
pub struct Cursor<'a> {
    key: Keypair,
    peer_id: PeerId,
    id: DocId,
    schema: &'a Archived<Schema>,
    crdt: &'a Crdt,
    path: PathBuf,
}

impl<'a> Cursor<'a> {
    pub fn new(key: Keypair, id: DocId, schema: &'a Archived<Schema>, crdt: &'a Crdt) -> Self {
        let mut path = PathBuf::new();
        path.doc(&id);
        Self {
            key,
            peer_id: key.peer_id(),
            id,
            schema,
            path,
            crdt,
        }
    }

    /// Subscribe to a path.
    pub fn subscribe(&self) -> Subscriber {
        self.crdt.watch_path(self.path.as_path())
    }

    /// Checks permissions.
    pub fn can(&self, peer: &PeerId, perm: Permission) -> Result<bool> {
        self.crdt.can(peer, perm, self.path.as_path())
    }

    /// Returns if a flag is enabled.
    pub fn enabled(&self) -> Result<bool> {
        if let ArchivedSchema::Flag = &self.schema {
            Ok(self
                .crdt
<<<<<<< HEAD
                .scan_prefix(self.path.as_path())
                .find_map(|r| match r {
=======
                .scan_path(self.path.as_path())
                .filter_map(|r| match r {
>>>>>>> 21afc75f
                    Ok(path) => Some(Ok(Path::new(&path).last()?.nonce()?)),
                    Err(err) => Some(Err(err)),
                })
                .transpose()?
                .is_some())
        } else {
            Err(anyhow!("not a flag"))
        }
    }

    /// Returns an iterator of bools.
    pub fn bools(&self) -> Result<impl Iterator<Item = Result<bool>> + '_> {
        if let ArchivedSchema::Reg(PrimitiveKind::Bool) = &self.schema {
            Ok(self
                .crdt
                .scan_path(self.path.as_path())
                .filter_map(|r| match r {
                    Ok(path) => Some(Ok(Path::new(&path).last()?.prim_bool()?)),
                    Err(err) => Some(Err(err)),
                }))
        } else {
            Err(anyhow!("not a Reg<bool>"))
        }
    }

    /// Returns an iterator of u64s.
    pub fn u64s(&self) -> Result<impl Iterator<Item = Result<u64>> + '_> {
        if let ArchivedSchema::Reg(PrimitiveKind::U64) = &self.schema {
            Ok(self
                .crdt
                .scan_path(self.path.as_path())
                .filter_map(|r| match r {
                    Ok(path) => Some(Ok(Path::new(&path).last()?.prim_u64()?)),
                    Err(err) => Some(Err(err)),
                }))
        } else {
            Err(anyhow!("not a Reg<u64>"))
        }
    }

    /// Returns an iterator of i64s.
    pub fn i64s(&self) -> Result<impl Iterator<Item = Result<i64>> + '_> {
        if let ArchivedSchema::Reg(PrimitiveKind::I64) = &self.schema {
            Ok(self
                .crdt
                .scan_path(self.path.as_path())
                .filter_map(|r| match r {
                    Ok(path) => Some(Ok(Path::new(&path).last()?.prim_i64()?)),
                    Err(err) => Some(Err(err)),
                }))
        } else {
            Err(anyhow!("not a Reg<i64>"))
        }
    }

    /// Returns an iterator of strs.
    pub fn strs(&self) -> Result<impl Iterator<Item = Result<String>> + '_> {
        if let ArchivedSchema::Reg(PrimitiveKind::Str) = &self.schema {
            Ok(self
                .crdt
                .scan_path(self.path.as_path())
                .filter_map(|r| match r {
                    Ok(path) => Some(Ok(Path::new(&path).last()?.prim_str()?.to_owned())),
                    Err(err) => Some(Err(err)),
                }))
        } else {
            Err(anyhow!("not a Reg<String>"))
        }
    }

    /// Returns a cursor to a value in a table.
    pub fn key_bool(mut self, key: bool) -> Result<Self> {
        if let ArchivedSchema::Table(PrimitiveKind::Bool, schema) = &self.schema {
            self.path.prim_bool(key);
            self.schema = schema;
            Ok(self)
        } else {
            Err(anyhow!("not a Table<bool, _>"))
        }
    }

    /// Returns a cursor to a value in a table.
    pub fn key_u64(mut self, key: u64) -> Result<Self> {
        if let ArchivedSchema::Table(PrimitiveKind::U64, schema) = &self.schema {
            self.path.prim_u64(key);
            self.schema = schema;
            Ok(self)
        } else {
            Err(anyhow!("not a Table<u64, _>"))
        }
    }

    /// Returns a cursor to a value in a table.
    pub fn key_i64(mut self, key: i64) -> Result<Self> {
        if let ArchivedSchema::Table(PrimitiveKind::I64, schema) = &self.schema {
            self.path.prim_i64(key);
            self.schema = schema;
            Ok(self)
        } else {
            Err(anyhow!("not a Table<i64, _>"))
        }
    }

    /// Returns a cursor to a value in a table.
    pub fn key_str(mut self, key: &str) -> Result<Self> {
        if let ArchivedSchema::Table(PrimitiveKind::Str, schema) = &self.schema {
            self.path.prim_str(key);
            self.schema = schema;
            Ok(self)
        } else {
            Err(anyhow!("not a Table<String, _>"))
        }
    }

    /// Returns a cursor to a value in an array.
    // [..].crdt.<uid>.<last_update>.<last_move>.<pos>.<peer>.<nonce>
    // [..].values.<pos>.<uid>.<value>.<peer>.<nonce>
    pub fn index(mut self, ix: usize) -> Result<ArrayCursor<'a>> {
        if let ArchivedSchema::Array(schema) = &self.schema {
            self.schema = schema;
            ArrayCursor::new(self, ix)
        } else {
            anyhow::bail!("not an Array<_>");
        }
    }

    /// Returns a cursor to a field in a struct.
    pub fn field(mut self, key: &str) -> Result<Self> {
        if let ArchivedSchema::Struct(fields) = &self.schema {
            if let Some(schema) = fields.get(key) {
                self.path.prim_str(key);
                self.schema = schema;
                Ok(self)
            } else {
                Err(anyhow!("field doesn't exist"))
            }
        } else {
            Err(anyhow!("not a struct"))
        }
    }

    fn nonce() -> Result<u64> {
        let mut nonce = [0; 8];
        getrandom::getrandom(&mut nonce)?;
        Ok(u64::from_le_bytes(nonce))
    }

    /// Enables a flag.
    pub fn enable(&self) -> Result<Causal> {
        if *self.schema != ArchivedSchema::Flag {
            return Err(anyhow!("not a flag"));
        }
        if !self.can(&self.peer_id, Permission::Write)? {
            return Err(anyhow!("unauthorized"));
        }
        let mut path = self.path.to_owned();
        path.peer(&self.peer_id);
        path.nonce(Self::nonce()?);
        let mut store = DotStore::new();
        store.insert(path);
        Ok(Causal {
            store,
            expired: Default::default(),
        })
    }

    /// Disables a flag.
    pub fn disable(&self) -> Result<Causal> {
        if *self.schema != ArchivedSchema::Flag {
            return Err(anyhow!("not a flag"));
        }
        if !self.can(&self.peer_id, Permission::Write)? {
            return Err(anyhow!("unauthorized"));
        }
        let mut expired = DotStore::new();
        // add all dots to be tombstoned into the context
        for r in self.crdt.scan_path(self.path.as_path()) {
            let k = r?;
            let path = Path::new(&k);
            if path.last().unwrap().nonce().is_some() {
                expired.insert(path.to_owned());
            }
        }
        Ok(Causal {
            store: DotStore::new(),
            expired,
        })
    }

<<<<<<< HEAD
    fn assign(&self, kind: PrimitiveKind) -> Result<(PathBuf, DotSet)> {
        if !self.can(&self.peer_id, Permission::Write)? {
            return Err(anyhow!("unauthorized"));
        }
        if *self.schema != ArchivedSchema::Reg(kind) {
            return Err(anyhow!("not a Reg<{:?}>", kind));
        }
        let mut expired = DotSet::new();
=======
    fn assign(&self, kind: PrimitiveKind) -> Result<(PathBuf, DotStore)> {
        if *self.schema != ArchivedSchema::Reg(kind) {
            return Err(anyhow!("not a Reg<{:?}>", kind));
        }
        if !self.can(&self.peer_id, Permission::Write)? {
            return Err(anyhow!("unauthorized"));
        }
        let mut expired = DotStore::new();
>>>>>>> 21afc75f
        // add all dots to be tombstoned into the context
        for r in self.crdt.scan_path(self.path.as_path()) {
            let k = r?;
            let path = Path::new(&k);
            if path.last().unwrap().policy().is_none() {
                expired.insert(path.to_owned());
            }
        }
        let mut path = self.path.to_owned();
        path.peer(&self.peer_id);
        path.nonce(Self::nonce()?);
        Ok((path, expired))
    }

    /// Assigns a value to a register.
    pub fn assign_bool(&self, value: bool) -> Result<Causal> {
        let (mut path, expired) = self.assign(PrimitiveKind::Bool)?;
        let mut store = DotStore::new();
        path.prim_bool(value);
        store.insert(path);
        Ok(Causal { store, expired })
    }

    /// Assigns a value to a register.
    pub fn assign_u64(&self, value: u64) -> Result<Causal> {
        let (mut path, expired) = self.assign(PrimitiveKind::U64)?;
        let mut store = DotStore::new();
        path.prim_u64(value);
        store.insert(path);
        Ok(Causal { store, expired })
    }

    /// Assigns a value to a register.
    pub fn assign_i64(&self, value: i64) -> Result<Causal> {
        let (mut path, expired) = self.assign(PrimitiveKind::I64)?;
        let mut store = DotStore::new();
        path.prim_i64(value);
        store.insert(path);
        Ok(Causal { store, expired })
    }

    /// Assigns a value to a register.
    pub fn assign_str(&self, value: &str) -> Result<Causal> {
        let (mut path, expired) = self.assign(PrimitiveKind::Str)?;
        let mut store = DotStore::new();
        path.prim_str(value);
        store.insert(path);
        Ok(Causal { store, expired })
    }

    /// Removes a value from a map.
    pub fn remove(&self) -> Result<Causal> {
        if !self.can(&self.peer_id, Permission::Write)? {
            return Err(anyhow!("unauthorized"));
        }
        let mut expired = DotStore::new();
        for r in self.crdt.scan_path(self.path.as_path()) {
            let k = r?;
            let path = Path::new(&k);
<<<<<<< HEAD
            // TODO: policy?
            expired.insert(path.dot());
=======
            expired.insert(path.to_owned());
>>>>>>> 21afc75f
        }
        Ok(Causal {
            store: DotStore::new(),
            expired,
        })
    }

    fn say(&self, policy: &Policy) -> Result<Causal> {
        if !match &policy {
            Policy::Can(_, perm) | Policy::CanIf(_, perm, _) => {
                if perm.controllable() {
                    self.can(&self.peer_id, Permission::Control)?
                } else {
                    self.can(&self.peer_id, Permission::Own)?
                }
            }
            Policy::Revokes(_) => self.can(&self.peer_id, Permission::Control)?,
        } {
            return Err(anyhow!("unauthorized"));
        }
        let mut path = self.path.clone();
        path.peer(&self.peer_id);
        path.policy(policy);
        let mut store = DotStore::new();
        store.insert(path);
        Ok(Causal {
            store,
            expired: DotStore::new(),
        })
    }

    /// Gives permission to a peer.
    pub fn say_can(&self, actor: Option<PeerId>, perm: Permission) -> Result<Causal> {
        self.say(&Policy::Can(actor.into(), perm))
    }

    /// Constructs a new condition.
    pub fn cond(&self, actor: Actor, perm: Permission) -> Can {
        Can::new(actor, perm, self.path.clone())
    }

    /// Gives conditional permission to a peer.
    pub fn say_can_if(&self, actor: Actor, perm: Permission, cond: Can) -> Result<Causal> {
        self.say(&Policy::CanIf(actor, perm, cond))
    }

    /// Revokes a policy.
    pub fn revoke(&self, claim: Dot) -> Result<Causal> {
        self.say(&Policy::Revokes(claim))
    }
}

#[derive(Clone)]
pub struct ArrayCursor<'a> {
    id: DocId,
    peer_id: PeerId,
    schema: &'a Archived<Schema>,
    crdt: &'a Crdt,
    base: PathBuf,
    pos: Fraction,
    uid: u64,
}

// FIXME: Nested cursors
impl<'a> ArrayCursor<'a> {
    fn meta_path(&self) -> PathBuf {
        let mut p = self.base.clone();
        p.prim_str(array::ARRAY_META);
        p
    }

    fn value_path(&self) -> PathBuf {
        let mut p = self.base.clone();
        p.prim_str(array::ARRAY_VALUES);
        p
    }

    fn value(&self) -> PathBuf {
        let mut p = self.value_path();
        p.slice(self.pos.as_bytes());
        p.prim_u64(self.uid);
        p
    }

    fn meta(&self) -> PathBuf {
        let mut p = self.meta_path();
        p.prim_u64(self.uid);
        p
    }

    fn new(cursor: Cursor<'a>, mut ix: usize) -> Result<ArrayCursor<'a>> {
        let mut p = cursor.path.clone();
        p.prim_str(array::ARRAY_VALUES);
        // TODO: use sled's size hint
        let len = cursor.crdt.scan_prefix(p.as_path()).count();
        let mut iter = cursor.crdt.scan_prefix(p.as_path());

        ix = ix.min(len);
        let (pos, uid) = if let Some(entry) = iter.nth(ix) {
            let entry = entry?;
            let p_c = cursor.path.clone();
            let data = array::ArrayValue::from_path(Path::new(&entry).strip_prefix(p_c.as_path())?)
                .context("Reading array data")?;
            (data.pos, data.uid)
        } else {
            // No entry :-(
            let (left, right) = match ix.checked_sub(1) {
                Some(s) => {
                    let p_c = cursor.path.clone();
                    let mut iter = cursor.crdt.scan_prefix(p.as_path()).skip(s).map(move |p| {
                        p.and_then(|iv| {
                            let meta = array::ArrayValue::from_path(
                                Path::new(&iv).strip_prefix(p_c.as_path())?,
                            )?;
                            Ok(meta.pos)
                        })
                    });
                    (iter.next(), iter.next())
                }
                None => {
                    let p_c = cursor.path.clone();
                    let mut iter = cursor.crdt.scan_prefix(p.as_path()).map(move |p| {
                        p.and_then(|iv| {
                            let meta = array::ArrayValue::from_path(
                                Path::new(&iv).strip_prefix(p_c.as_path())?,
                            )?;
                            Ok(meta.pos)
                        })
                    });

                    (None, iter.next())
                }
            };

            let left = left.transpose()?.unwrap_or_else(Fraction::zero);
            let pos = if let Some(r) = right.transpose()? {
                left.mid(&r)
            } else {
                left.succ()
            };
            (pos, Cursor::nonce()?)
        };

        Ok(Self {
            id: cursor.id,
            peer_id: cursor.peer_id,
            schema: cursor.schema,
            crdt: cursor.crdt,
            base: cursor.path,
            pos,
            uid,
        })
    }
    // [..].crdt.<uid>.<last_update>.<last_move>.<pos>.<peer>.<nonce>
    // [..].values.<pos>.<uid>.<value>.<peer>.<nonce>
    pub fn r#move(self, mut to: usize) -> Result<Causal> {
        // On a Move, the replica deletes all children of all existing roots, and adds a single
        // child tree to all roots with the new position.

        println!("move: {}", self.base);
        let new_pos = {
            let value_path = self.value_path();
            // TODO: use sled's size hint
            let len = self.crdt.scan_prefix(value_path.as_path()).count();

            to = to.min(len);
            let (left, right) = match to.checked_sub(1) {
                Some(s) => {
                    let p_c = self.base.clone();
                    let mut iter =
                        self.crdt
                            .scan_prefix(value_path.as_path())
                            .skip(s)
                            .map(move |p| {
                                p.and_then(|iv| {
                                    let meta = array::ArrayValue::from_path(
                                        Path::new(&iv).strip_prefix(p_c.as_path())?,
                                    )?;
                                    Ok(meta.pos)
                                })
                            });
                    (iter.next(), iter.next())
                }
                None => {
                    let p_c = self.base.clone();
                    let mut iter = self.crdt.scan_prefix(value_path.as_path()).map(move |p| {
                        p.and_then(|iv| {
                            let meta = array::ArrayValue::from_path(
                                Path::new(&iv).strip_prefix(p_c.as_path())?,
                            )?;
                            Ok(meta.pos)
                        })
                    });

                    (None, iter.next())
                }
            };

            println!("left {:?}, right {:?}", left, right);
            let left = left.transpose()?.unwrap_or_else(Fraction::zero);
            if let Some(r) = right.transpose()? {
                left.mid(&r)
            } else {
                left.succ()
            }
        };
        // --
        let meta_path_with_uid = {
            let mut p = self.meta_path();
            p.prim_u64(self.uid);
            p
        };
        let existing_meta = self
            .crdt
            .scan_prefix(meta_path_with_uid.as_path())
            .collect::<Result<Vec<_>>>()?;
        anyhow::ensure!(!existing_meta.is_empty(), "Value does not exist!");

        let mut store = DotStore::new();
        let mut expired = DotSet::new();
        let move_op = Cursor::nonce()?;
        for e in existing_meta {
            let p = Path::new(&e);
            expired.insert(p.dot());

            let meta = self.get_meta(p)?;
            let mut path = meta_path_with_uid.clone();
            path.prim_u64(meta.last_update);
            path.prim_u64(move_op);
            path.slice(meta.pos.as_ref());
            path.peer(&self.peer_id);
            path.nonce(Cursor::nonce()?);

            store.insert(path);
        }
        let old_value_path = {
            let mut p = self.value_path();

            p.slice(self.pos.as_ref());
            p
        };
        let mut new_value_path = self.value_path();
        // remove old pos
        let old = self
            .crdt
            .scan_prefix(old_value_path.as_path())
            .next()
            .expect("non empty")?;
        let p = Path::new(&old);
        expired.insert(p.dot());
        let v = self.get_value(p)?;

        // add new pos
        println!("new pos: {:?}", new_pos.as_ref());
        new_value_path.slice(new_pos.as_ref());
        new_value_path.prim_u64(self.uid);
        new_value_path.peer(&self.peer_id);
        new_value_path.nonce(Cursor::nonce()?);
        new_value_path.push_segment(&v.value);
        store.insert(new_value_path);

        Ok(Causal { store, expired })
    }

    fn get_meta(&self, path: Path) -> Result<array::ArrayMeta> {
        array::ArrayMeta::from_path(path.strip_prefix(self.base.as_path())?)
    }

    fn get_value(&'a self, path: Path<'a>) -> Result<array::ArrayValue<'a>> {
        array::ArrayValue::from_path(path.strip_prefix(self.base.as_path())?)
    }

    // [..].meta.<uid>.<last_update>.<last_move>.<pos>.<peer>.<nonce>
    // [..].values.<pos>.<uid>.<value>.<peer>.<nonce>
    fn insert(&self, mut inner: Causal) -> Result<Causal> {
        let mut p = self.meta();
        p.prim_u64(Cursor::nonce()?);
        p.prim_u64(Cursor::nonce()?);
        p.slice(self.pos.as_ref());
        p.peer(&self.peer_id);
        p.nonce(Cursor::nonce()?);
        inner.store.insert(p);
        Ok(inner)
    }

    pub fn delete(&self) -> Result<Causal> {
        let mut expired = DotSet::default();

        for e in self
            .crdt
            .scan_prefix(self.value().as_path())
            .chain(self.crdt.scan_prefix(self.meta().as_path()))
        {
            let e = e?;
            expired.insert(Path::new(&e).dot());
        }
        Ok(Causal {
            expired,
            store: Default::default(),
        })
    }

    // [..].meta.<uid>.<last_update>.<last_move>.<pos>.<peer>.<nonce>
    // [..].values.<pos>.<uid>.<value>.<peer>.<nonce>
    fn update(&self, mut inner: Causal) -> Result<Causal> {
        // On an Update, besides updating the value of the top level pair, the replica also recommits the
        // current position of that element. This is done by deleting all observed roots from the forest
        // and adding a single tree of height 3 with the current position. This position is chosen
        // deterministically from the set of current possible positions.
        // update VALUES
        for e in self.crdt.scan_prefix(self.value().as_path()) {
            let e = e?;
            inner.expired.insert(Path::new(&e).dot());
        }
        // clean up meta
        for e in self.crdt.scan_prefix(self.meta().as_path()) {
            let e = e?;
            inner.expired.insert(Path::new(&e).dot());
        }

        // Commit current position
        let mut p = self.meta();
        p.prim_u64(Cursor::nonce()?);
        p.prim_u64(Cursor::nonce()?);
        p.slice(self.pos.as_ref());
        p.peer(&self.peer_id);
        p.nonce(Cursor::nonce()?);
        inner.store.insert(p);
        Ok(inner)
    }

    /// Assigns a value to a register.
    pub fn assign_u64(&self, value: u64) -> Result<Causal> {
        let path = self.value();
        let inner = Cursor {
            id: self.id,
            peer_id: self.peer_id,
            schema: self.schema,
            crdt: self.crdt,
            path,
        }
        .assign_u64(value)?;
        if self
            .crdt
            .scan_prefix(self.value_path().as_path())
            .next()
            .is_some()
        {
            self.update(inner)
        } else {
            self.insert(inner)
        }
    }

    pub fn u64s(&self) -> Result<impl Iterator<Item = Result<u64>> + '_> {
        // TODO DRY with `Cursor`
        let path = self.value();
        println!("{} {:?}", self.pos, path);

        if let ArchivedSchema::Reg(PrimitiveKind::U64) = &self.schema {
            Ok(self
                .crdt
                .scan_prefix(path.as_path())
                .filter_map(|r| match r {
                    Ok(path) => Some(Ok(Path::new(&path).last()?.prim_u64()?)),
                    Err(err) => Some(Err(err)),
                }))
        } else {
            Err(anyhow!("not a Reg<u64>"))
        }
    }
}

mod array {
    use crate::Segment;

    use super::*;
    // [..].crdt.<uid>.<last_update>.<last_move>.<pos>.<peer>.<nonce>
    // [..].values.<pos>.<uid>.<value>.<peer>.<nonce>
    pub(crate) struct ArrayValue<'a> {
        pub(crate) uid: u64,
        pub(crate) pos: Fraction,
        pub(crate) value: Segment<'a>,
    }
    impl<'a> ArrayValue<'a> {
        /// `path` needs to point into the array root dir
        pub(crate) fn from_path(mut path: Path<'a>) -> Result<ArrayValue<'a>> {
            println!("{}", path);
            anyhow::ensure!(
                path.next()
                    .context("Unexpected layout")?
                    .prim_str()
                    .context("Unexpected layout")?
                    == ARRAY_VALUES,
                "Unexpected layout"
            );

            let pos = Fraction::new(
                path.next()
                    .context("Unexpected layout")?
                    .slice()
                    .context("Unexpected layout")?
                    .into(),
            );

            let uid = path
                .next()
                .context("Unexpected layout")?
                .prim_u64()
                .context("Unexpected layout")?;

            // peer
            path.next();
            // nonce
            path.next();

            let value = path.next().context("Unexpected layout")?;
            Ok(Self { uid, pos, value })
        }
    }
    pub(crate) struct ArrayMeta {
        pub(crate) last_update: u64,
        pub(crate) last_move: u64,
        pub(crate) uid: u64,
        pub(crate) pos: Fraction,
    }
    pub(crate) const ARRAY_VALUES: &str = "VALUES";
    pub(crate) const ARRAY_META: &str = "META";
    impl ArrayMeta {
        /// `path` needs to point into the array root dir
        pub(crate) fn from_path(mut path: Path) -> Result<Self> {
            println!("ArrayMeta::from_path: {}", path);
            anyhow::ensure!(
                path.next()
                    .context("Unexpected layout")?
                    .prim_str()
                    .context("Unexpected layout")?
                    == ARRAY_META,
                "Unexpected layout"
            );
            let uid = path
                .next()
                .context("Unexpected layout")?
                .prim_u64()
                .context("Unexpected layout")?;
            let last_update = path
                .next()
                .context("Unexpected layout")?
                .prim_u64()
                .context("Unexpected layout")?;

            let last_move = path
                .next()
                .context("Unexpected layout")?
                .prim_u64()
                .context("Unexpected layout")?;

            let pos = Fraction::new(
                path.next()
                    .context("Unexpected layout")?
                    .slice()
                    .context("Unexpected layout")?
                    .into(),
            );
            Ok(Self {
                last_update,
                last_move,
                pos,
                uid,
            })
        }
    }
}<|MERGE_RESOLUTION|>--- conflicted
+++ resolved
@@ -1,20 +1,13 @@
-<<<<<<< HEAD
-use crate::{
-    fraction::Fraction, Actor, ArchivedSchema, Can, Causal, Crdt, DocId, Dot, DotSet, DotStore,
-    Path, PathBuf, PeerId, Permission, Policy, PrimitiveKind, Schema,
-};
-use anyhow::{anyhow, Context, Result};
-=======
 use crate::acl::{Actor, Can, Permission, Policy};
 use crate::crdt::{Causal, Crdt, DotStore};
 use crate::crypto::Keypair;
 use crate::dotset::Dot;
+use crate::fraction::Fraction;
 use crate::id::{DocId, PeerId};
 use crate::path::{Path, PathBuf};
 use crate::schema::{ArchivedSchema, PrimitiveKind, Schema};
 use crate::subscriber::Subscriber;
-use anyhow::{anyhow, Result};
->>>>>>> 21afc75f
+use anyhow::{anyhow, Context, Result};
 use rkyv::Archived;
 
 #[derive(Clone)]
@@ -56,17 +49,11 @@
         if let ArchivedSchema::Flag = &self.schema {
             Ok(self
                 .crdt
-<<<<<<< HEAD
-                .scan_prefix(self.path.as_path())
+                .scan_path(self.path.as_path())
                 .find_map(|r| match r {
-=======
-                .scan_path(self.path.as_path())
-                .filter_map(|r| match r {
->>>>>>> 21afc75f
                     Ok(path) => Some(Ok(Path::new(&path).last()?.nonce()?)),
                     Err(err) => Some(Err(err)),
                 })
-                .transpose()?
                 .is_some())
         } else {
             Err(anyhow!("not a flag"))
@@ -252,25 +239,14 @@
         })
     }
 
-<<<<<<< HEAD
-    fn assign(&self, kind: PrimitiveKind) -> Result<(PathBuf, DotSet)> {
+    fn assign(&self, kind: PrimitiveKind) -> Result<(PathBuf, DotStore)> {
         if !self.can(&self.peer_id, Permission::Write)? {
             return Err(anyhow!("unauthorized"));
         }
         if *self.schema != ArchivedSchema::Reg(kind) {
             return Err(anyhow!("not a Reg<{:?}>", kind));
         }
-        let mut expired = DotSet::new();
-=======
-    fn assign(&self, kind: PrimitiveKind) -> Result<(PathBuf, DotStore)> {
-        if *self.schema != ArchivedSchema::Reg(kind) {
-            return Err(anyhow!("not a Reg<{:?}>", kind));
-        }
-        if !self.can(&self.peer_id, Permission::Write)? {
-            return Err(anyhow!("unauthorized"));
-        }
         let mut expired = DotStore::new();
->>>>>>> 21afc75f
         // add all dots to be tombstoned into the context
         for r in self.crdt.scan_path(self.path.as_path()) {
             let k = r?;
@@ -330,12 +306,7 @@
         for r in self.crdt.scan_path(self.path.as_path()) {
             let k = r?;
             let path = Path::new(&k);
-<<<<<<< HEAD
-            // TODO: policy?
-            expired.insert(path.dot());
-=======
             expired.insert(path.to_owned());
->>>>>>> 21afc75f
         }
         Ok(Causal {
             store: DotStore::new(),
@@ -390,6 +361,7 @@
 
 #[derive(Clone)]
 pub struct ArrayCursor<'a> {
+    key: Keypair,
     id: DocId,
     peer_id: PeerId,
     schema: &'a Archived<Schema>,
@@ -415,7 +387,7 @@
 
     fn value(&self) -> PathBuf {
         let mut p = self.value_path();
-        p.slice(self.pos.as_bytes());
+        p.slice(self.pos.as_bytes().to_vec());
         p.prim_u64(self.uid);
         p
     }
@@ -430,25 +402,27 @@
         let mut p = cursor.path.clone();
         p.prim_str(array::ARRAY_VALUES);
         // TODO: use sled's size hint
-        let len = cursor.crdt.scan_prefix(p.as_path()).count();
-        let mut iter = cursor.crdt.scan_prefix(p.as_path());
+        let len = cursor.crdt.scan_path(p.as_path()).count();
+        let mut iter = cursor.crdt.scan_path(p.as_path());
 
         ix = ix.min(len);
         let (pos, uid) = if let Some(entry) = iter.nth(ix) {
             let entry = entry?;
             let p_c = cursor.path.clone();
-            let data = array::ArrayValue::from_path(Path::new(&entry).strip_prefix(p_c.as_path())?)
-                .context("Reading array data")?;
+            let data = array::ArrayValue::from_path(
+                Path::new(&entry).strip_prefix(p_c.as_path())?.as_path(),
+            )
+            .context("Reading array data")?;
             (data.pos, data.uid)
         } else {
             // No entry :-(
             let (left, right) = match ix.checked_sub(1) {
                 Some(s) => {
                     let p_c = cursor.path.clone();
-                    let mut iter = cursor.crdt.scan_prefix(p.as_path()).skip(s).map(move |p| {
+                    let mut iter = cursor.crdt.scan_path(p.as_path()).skip(s).map(move |p| {
                         p.and_then(|iv| {
                             let meta = array::ArrayValue::from_path(
-                                Path::new(&iv).strip_prefix(p_c.as_path())?,
+                                Path::new(&iv).strip_prefix(p_c.as_path())?.as_path(),
                             )?;
                             Ok(meta.pos)
                         })
@@ -457,10 +431,10 @@
                 }
                 None => {
                     let p_c = cursor.path.clone();
-                    let mut iter = cursor.crdt.scan_prefix(p.as_path()).map(move |p| {
+                    let mut iter = cursor.crdt.scan_path(p.as_path()).map(move |p| {
                         p.and_then(|iv| {
                             let meta = array::ArrayValue::from_path(
-                                Path::new(&iv).strip_prefix(p_c.as_path())?,
+                                Path::new(&iv).strip_prefix(p_c.as_path())?.as_path(),
                             )?;
                             Ok(meta.pos)
                         })
@@ -480,6 +454,7 @@
         };
 
         Ok(Self {
+            key: cursor.key,
             id: cursor.id,
             peer_id: cursor.peer_id,
             schema: cursor.schema,
@@ -499,7 +474,7 @@
         let new_pos = {
             let value_path = self.value_path();
             // TODO: use sled's size hint
-            let len = self.crdt.scan_prefix(value_path.as_path()).count();
+            let len = self.crdt.scan_path(value_path.as_path()).count();
 
             to = to.min(len);
             let (left, right) = match to.checked_sub(1) {
@@ -507,12 +482,12 @@
                     let p_c = self.base.clone();
                     let mut iter =
                         self.crdt
-                            .scan_prefix(value_path.as_path())
+                            .scan_path(value_path.as_path())
                             .skip(s)
                             .map(move |p| {
                                 p.and_then(|iv| {
                                     let meta = array::ArrayValue::from_path(
-                                        Path::new(&iv).strip_prefix(p_c.as_path())?,
+                                        Path::new(&iv).strip_prefix(p_c.as_path())?.as_path(),
                                     )?;
                                     Ok(meta.pos)
                                 })
@@ -521,10 +496,10 @@
                 }
                 None => {
                     let p_c = self.base.clone();
-                    let mut iter = self.crdt.scan_prefix(value_path.as_path()).map(move |p| {
+                    let mut iter = self.crdt.scan_path(value_path.as_path()).map(move |p| {
                         p.and_then(|iv| {
                             let meta = array::ArrayValue::from_path(
-                                Path::new(&iv).strip_prefix(p_c.as_path())?,
+                                Path::new(&iv).strip_prefix(p_c.as_path())?.as_path(),
                             )?;
                             Ok(meta.pos)
                         })
@@ -550,22 +525,22 @@
         };
         let existing_meta = self
             .crdt
-            .scan_prefix(meta_path_with_uid.as_path())
+            .scan_path(meta_path_with_uid.as_path())
             .collect::<Result<Vec<_>>>()?;
         anyhow::ensure!(!existing_meta.is_empty(), "Value does not exist!");
 
         let mut store = DotStore::new();
-        let mut expired = DotSet::new();
+        let mut expired = DotStore::new();
         let move_op = Cursor::nonce()?;
         for e in existing_meta {
             let p = Path::new(&e);
-            expired.insert(p.dot());
+            expired.insert(p.to_owned());
 
             let meta = self.get_meta(p)?;
             let mut path = meta_path_with_uid.clone();
             path.prim_u64(meta.last_update);
             path.prim_u64(move_op);
-            path.slice(meta.pos.as_ref());
+            path.slice(meta.pos.as_ref().to_vec());
             path.peer(&self.peer_id);
             path.nonce(Cursor::nonce()?);
 
@@ -574,38 +549,38 @@
         let old_value_path = {
             let mut p = self.value_path();
 
-            p.slice(self.pos.as_ref());
+            p.slice(self.pos.as_ref().to_vec());
             p
         };
         let mut new_value_path = self.value_path();
         // remove old pos
         let old = self
             .crdt
-            .scan_prefix(old_value_path.as_path())
+            .scan_path(old_value_path.as_path())
             .next()
             .expect("non empty")?;
         let p = Path::new(&old);
-        expired.insert(p.dot());
+        expired.insert(p.to_owned());
         let v = self.get_value(p)?;
 
         // add new pos
         println!("new pos: {:?}", new_pos.as_ref());
-        new_value_path.slice(new_pos.as_ref());
+        new_value_path.slice(new_pos.as_ref().to_vec());
         new_value_path.prim_u64(self.uid);
         new_value_path.peer(&self.peer_id);
         new_value_path.nonce(Cursor::nonce()?);
-        new_value_path.push_segment(&v.value);
+        new_value_path.push_segment(v.value);
         store.insert(new_value_path);
 
         Ok(Causal { store, expired })
     }
 
     fn get_meta(&self, path: Path) -> Result<array::ArrayMeta> {
-        array::ArrayMeta::from_path(path.strip_prefix(self.base.as_path())?)
-    }
-
-    fn get_value(&'a self, path: Path<'a>) -> Result<array::ArrayValue<'a>> {
-        array::ArrayValue::from_path(path.strip_prefix(self.base.as_path())?)
+        array::ArrayMeta::from_path(path.strip_prefix(self.base.as_path())?.as_path())
+    }
+
+    fn get_value(&self, path: Path<'_>) -> Result<array::ArrayValue> {
+        array::ArrayValue::from_path(path.strip_prefix(self.base.as_path())?.as_path())
     }
 
     // [..].meta.<uid>.<last_update>.<last_move>.<pos>.<peer>.<nonce>
@@ -614,7 +589,7 @@
         let mut p = self.meta();
         p.prim_u64(Cursor::nonce()?);
         p.prim_u64(Cursor::nonce()?);
-        p.slice(self.pos.as_ref());
+        p.slice(self.pos.as_ref().to_vec());
         p.peer(&self.peer_id);
         p.nonce(Cursor::nonce()?);
         inner.store.insert(p);
@@ -622,15 +597,15 @@
     }
 
     pub fn delete(&self) -> Result<Causal> {
-        let mut expired = DotSet::default();
+        let mut expired = DotStore::default();
 
         for e in self
             .crdt
-            .scan_prefix(self.value().as_path())
-            .chain(self.crdt.scan_prefix(self.meta().as_path()))
+            .scan_path(self.value().as_path())
+            .chain(self.crdt.scan_path(self.meta().as_path()))
         {
             let e = e?;
-            expired.insert(Path::new(&e).dot());
+            expired.insert(Path::new(&e).to_owned());
         }
         Ok(Causal {
             expired,
@@ -646,21 +621,21 @@
         // and adding a single tree of height 3 with the current position. This position is chosen
         // deterministically from the set of current possible positions.
         // update VALUES
-        for e in self.crdt.scan_prefix(self.value().as_path()) {
+        for e in self.crdt.scan_path(self.value().as_path()) {
             let e = e?;
-            inner.expired.insert(Path::new(&e).dot());
+            inner.expired.insert(Path::new(&e).to_owned());
         }
         // clean up meta
-        for e in self.crdt.scan_prefix(self.meta().as_path()) {
+        for e in self.crdt.scan_path(self.meta().as_path()) {
             let e = e?;
-            inner.expired.insert(Path::new(&e).dot());
+            inner.expired.insert(Path::new(&e).to_owned());
         }
 
         // Commit current position
         let mut p = self.meta();
         p.prim_u64(Cursor::nonce()?);
         p.prim_u64(Cursor::nonce()?);
-        p.slice(self.pos.as_ref());
+        p.slice(self.pos.as_ref().to_vec());
         p.peer(&self.peer_id);
         p.nonce(Cursor::nonce()?);
         inner.store.insert(p);
@@ -671,6 +646,7 @@
     pub fn assign_u64(&self, value: u64) -> Result<Causal> {
         let path = self.value();
         let inner = Cursor {
+            key: self.key,
             id: self.id,
             peer_id: self.peer_id,
             schema: self.schema,
@@ -680,7 +656,7 @@
         .assign_u64(value)?;
         if self
             .crdt
-            .scan_prefix(self.value_path().as_path())
+            .scan_path(self.value_path().as_path())
             .next()
             .is_some()
         {
@@ -696,13 +672,10 @@
         println!("{} {:?}", self.pos, path);
 
         if let ArchivedSchema::Reg(PrimitiveKind::U64) = &self.schema {
-            Ok(self
-                .crdt
-                .scan_prefix(path.as_path())
-                .filter_map(|r| match r {
-                    Ok(path) => Some(Ok(Path::new(&path).last()?.prim_u64()?)),
-                    Err(err) => Some(Err(err)),
-                }))
+            Ok(self.crdt.scan_path(path.as_path()).filter_map(|r| match r {
+                Ok(path) => Some(Ok(Path::new(&path).last()?.prim_u64()?)),
+                Err(err) => Some(Err(err)),
+            }))
         } else {
             Err(anyhow!("not a Reg<u64>"))
         }
@@ -710,20 +683,23 @@
 }
 
 mod array {
+    use anyhow::Context;
+
     use crate::Segment;
 
     use super::*;
     // [..].crdt.<uid>.<last_update>.<last_move>.<pos>.<peer>.<nonce>
     // [..].values.<pos>.<uid>.<value>.<peer>.<nonce>
-    pub(crate) struct ArrayValue<'a> {
+    pub(crate) struct ArrayValue {
         pub(crate) uid: u64,
         pub(crate) pos: Fraction,
-        pub(crate) value: Segment<'a>,
-    }
-    impl<'a> ArrayValue<'a> {
+        pub(crate) value: Segment,
+    }
+    impl ArrayValue {
         /// `path` needs to point into the array root dir
-        pub(crate) fn from_path(mut path: Path<'a>) -> Result<ArrayValue<'a>> {
+        pub(crate) fn from_path(path: Path<'_>) -> Result<ArrayValue> {
             println!("{}", path);
+            let mut path = path.into_iter();
             anyhow::ensure!(
                 path.next()
                     .context("Unexpected layout")?
@@ -766,8 +742,9 @@
     pub(crate) const ARRAY_META: &str = "META";
     impl ArrayMeta {
         /// `path` needs to point into the array root dir
-        pub(crate) fn from_path(mut path: Path) -> Result<Self> {
+        pub(crate) fn from_path(path: Path) -> Result<Self> {
             println!("ArrayMeta::from_path: {}", path);
+            let mut path = path.into_iter();
             anyhow::ensure!(
                 path.next()
                     .context("Unexpected layout")?
