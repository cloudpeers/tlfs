use crate::acl::{Actor, Can, Permission, Policy};
use crate::crdt::{Causal, Crdt, DotStore};
use crate::crypto::Keypair;
use crate::dotset::Dot;
use crate::fraction::Fraction;
use crate::id::{DocId, PeerId};
use crate::path::{Path, PathBuf};
use crate::schema::{ArchivedSchema, PrimitiveKind, Schema};
use crate::subscriber::Subscriber;
use anyhow::{anyhow, Context, Result};
use rkyv::Archived;

#[derive(Clone, Debug)]
pub struct Cursor<'a> {
    key: Keypair,
    peer_id: PeerId,
    id: DocId,
    schema: &'a Archived<Schema>,
    crdt: &'a Crdt,
    path: PathBuf,
}

impl<'a> Cursor<'a> {
    pub fn new(key: Keypair, id: DocId, schema: &'a Archived<Schema>, crdt: &'a Crdt) -> Self {
        let mut path = PathBuf::new();
        path.doc(&id);
        Self {
            key,
            peer_id: key.peer_id(),
            id,
            schema,
            path,
            crdt,
        }
    }

    /// Subscribe to a path.
    pub fn subscribe(&self) -> Subscriber {
        self.crdt.watch_path(self.path.as_path())
    }

    /// Checks permissions.
    pub fn can(&self, peer: &PeerId, perm: Permission) -> Result<bool> {
        self.crdt.can(peer, perm, self.path.as_path())
    }

    /// Returns if a flag is enabled.
    pub fn enabled(&self) -> Result<bool> {
        if let ArchivedSchema::Flag = &self.schema {
            Ok(self
                .crdt
                .scan_path(self.path.as_path())
<<<<<<< HEAD
                .find_map(|r| match r {
                    Ok(path) => Some(Ok(Path::new(&path).last()?.nonce()?)),
=======
                .filter_map(|r| match r {
                    Ok(path) => Some(Ok(Path::new(&path).parent()?.parent()?.last()?.nonce()?)),
>>>>>>> d7da82cd
                    Err(err) => Some(Err(err)),
                })
                .is_some())
        } else {
            Err(anyhow!("not a flag"))
        }
    }

    /// Returns an iterator of bools.
    pub fn bools(&self) -> Result<impl Iterator<Item = Result<bool>>> {
        if let ArchivedSchema::Reg(PrimitiveKind::Bool) = &self.schema {
            Ok(self
                .crdt
                .scan_path(self.path.as_path())
                .filter_map(|r| match r {
                    Ok(path) => Some(Ok(Path::new(&path)
                        .parent()?
                        .parent()?
                        .last()?
                        .prim_bool()?)),
                    Err(err) => Some(Err(err)),
                }))
        } else {
            Err(anyhow!("not a Reg<bool>"))
        }
    }

    /// Returns an iterator of u64s.
    pub fn u64s(&self) -> Result<impl Iterator<Item = Result<u64>>> {
        if let ArchivedSchema::Reg(PrimitiveKind::U64) = &self.schema {
            Ok(self
                .crdt
                .scan_path(self.path.as_path())
                .filter_map(|r| match r {
                    Ok(path) => Some(Ok(Path::new(&path)
                        .parent()?
                        .parent()?
                        .last()?
                        .prim_u64()?)),
                    Err(err) => Some(Err(err)),
                }))
        } else {
            Err(anyhow!("not a Reg<u64>"))
        }
    }

    /// Returns an iterator of i64s.
    pub fn i64s(&self) -> Result<impl Iterator<Item = Result<i64>>> {
        if let ArchivedSchema::Reg(PrimitiveKind::I64) = &self.schema {
            Ok(self
                .crdt
                .scan_path(self.path.as_path())
                .filter_map(|r| match r {
                    Ok(path) => Some(Ok(Path::new(&path)
                        .parent()?
                        .parent()?
                        .last()?
                        .prim_i64()?)),
                    Err(err) => Some(Err(err)),
                }))
        } else {
            Err(anyhow!("not a Reg<i64>"))
        }
    }

    /// Returns an iterator of strs.
    pub fn strs(&self) -> Result<impl Iterator<Item = Result<String>>> {
        if let ArchivedSchema::Reg(PrimitiveKind::Str) = &self.schema {
            Ok(self
                .crdt
                .scan_path(self.path.as_path())
                .filter_map(|r| match r {
                    Ok(path) => Some(Ok(Path::new(&path)
                        .parent()?
                        .parent()?
                        .last()?
                        .prim_str()?
                        .to_owned())),
                    Err(err) => Some(Err(err)),
                }))
        } else {
            Err(anyhow!("not a Reg<String>"))
        }
    }

    /// Returns a cursor to a value in a table.
    pub fn key_bool(mut self, key: bool) -> Result<Self> {
        if let ArchivedSchema::Table(PrimitiveKind::Bool, schema) = &self.schema {
            self.path.prim_bool(key);
            self.schema = schema;
            Ok(self)
        } else {
            Err(anyhow!("not a Table<bool, _>"))
        }
    }

    /// Returns a cursor to a value in a table.
    pub fn key_u64(mut self, key: u64) -> Result<Self> {
        if let ArchivedSchema::Table(PrimitiveKind::U64, schema) = &self.schema {
            self.path.prim_u64(key);
            self.schema = schema;
            Ok(self)
        } else {
            Err(anyhow!("not a Table<u64, _>"))
        }
    }

    /// Returns a cursor to a value in a table.
    pub fn key_i64(mut self, key: i64) -> Result<Self> {
        if let ArchivedSchema::Table(PrimitiveKind::I64, schema) = &self.schema {
            self.path.prim_i64(key);
            self.schema = schema;
            Ok(self)
        } else {
            Err(anyhow!("not a Table<i64, _>"))
        }
    }

    /// Returns a cursor to a value in a table.
    pub fn key_str(mut self, key: &str) -> Result<Self> {
        if let ArchivedSchema::Table(PrimitiveKind::Str, schema) = &self.schema {
            self.path.prim_str(key);
            self.schema = schema;
            Ok(self)
        } else {
            Err(anyhow!("not a Table<String, _>"))
        }
    }

    /// Returns a cursor to a value in an array.
    // [..].crdt.<uid>.<last_update>.<last_move>.<pos>.<peer>.<nonce>
    // [..].values.<pos>.<uid>.<value>.<peer>.<nonce>
    pub fn index(mut self, ix: usize) -> Result<ArrayCursor<'a>> {
        if let ArchivedSchema::Array(schema) = &self.schema {
            self.schema = schema;
            ArrayCursor::new(self, ix)
        } else {
            anyhow::bail!("not an Array<_>");
        }
    }

    /// Returns a cursor to a field in a struct.
    pub fn field(mut self, key: &str) -> Result<Self> {
        if let ArchivedSchema::Struct(fields) = &self.schema {
            if let Some(schema) = fields.get(key) {
                self.path.prim_str(key);
                self.schema = schema;
                Ok(self)
            } else {
                Err(anyhow!("field doesn't exist"))
            }
        } else {
            Err(anyhow!("not a struct"))
        }
    }

<<<<<<< HEAD
    fn nonce() -> Result<u64> {
=======
    fn nonce(&self, path: &mut PathBuf) {
>>>>>>> d7da82cd
        let mut nonce = [0; 8];
        getrandom::getrandom(&mut nonce).unwrap();
        let nonce = u64::from_le_bytes(nonce);
        path.nonce(nonce);
    }

    fn sign(&self, path: &mut PathBuf) {
        tracing::debug!("signing {} as {:?}", path.as_path(), self.peer_id);
        let sig = self.key.sign(path.as_ref());
        path.peer(&self.peer_id);
        path.sig(sig);
    }

    fn tombstone(&self) -> Result<DotStore> {
        let mut expired = DotStore::new();
        for r in self.crdt.scan_path(self.path.as_path()) {
            let k = r?;
            let path = Path::new(&k);
            if path
                .parent()
                .unwrap()
                .parent()
                .unwrap()
                .last()
                .unwrap()
                .policy()
                .is_none()
            {
                let mut path = path.to_owned();
                self.sign(&mut path);
                expired.insert(path);
            }
        }
        Ok(expired)
    }

    /// Enables a flag.
    pub fn enable(&self) -> Result<Causal> {
        if *self.schema != ArchivedSchema::Flag {
            return Err(anyhow!("not a flag"));
        }
        if !self.can(&self.peer_id, Permission::Write)? {
            return Err(anyhow!("unauthorized"));
        }
        let mut path = self.path.to_owned();
<<<<<<< HEAD
        path.peer(&self.peer_id);
        path.nonce(Self::nonce()?);
=======
        self.nonce(&mut path);
        self.sign(&mut path);
>>>>>>> d7da82cd
        let mut store = DotStore::new();
        store.insert(path);
        Ok(Causal {
            store,
            expired: Default::default(),
        })
    }

    /// Disables a flag.
    pub fn disable(&self) -> Result<Causal> {
        if *self.schema != ArchivedSchema::Flag {
            return Err(anyhow!("not a flag"));
        }
        if !self.can(&self.peer_id, Permission::Write)? {
            return Err(anyhow!("unauthorized"));
        }
        Ok(Causal {
            store: DotStore::new(),
            expired: self.tombstone()?,
        })
    }

    fn assign(&self, kind: PrimitiveKind) -> Result<(PathBuf, DotStore)> {
        if !self.can(&self.peer_id, Permission::Write)? {
            return Err(anyhow!("unauthorized"));
        }
<<<<<<< HEAD
        if *self.schema != ArchivedSchema::Reg(kind) {
            return Err(anyhow!("not a Reg<{:?}>", kind));
        }
        let mut expired = DotStore::new();
        // add all dots to be tombstoned into the context
        for r in self.crdt.scan_path(self.path.as_path()) {
            let k = r?;
            let path = Path::new(&k);
            if path.last().unwrap().policy().is_none() {
                expired.insert(path.to_owned());
            }
        }
        let mut path = self.path.to_owned();
        path.peer(&self.peer_id);
        path.nonce(Self::nonce()?);
        Ok((path, expired))
=======
        let mut path = self.path.to_owned();
        self.nonce(&mut path);
        Ok((path, self.tombstone()?))
>>>>>>> d7da82cd
    }

    /// Assigns a value to a register.
    pub fn assign_bool(&self, value: bool) -> Result<Causal> {
        let (mut path, expired) = self.assign(PrimitiveKind::Bool)?;
        let mut store = DotStore::new();
        path.prim_bool(value);
        self.sign(&mut path);
        store.insert(path);
        Ok(Causal { store, expired })
    }

    /// Assigns a value to a register.
    pub fn assign_u64(&self, value: u64) -> Result<Causal> {
        let (mut path, expired) = self.assign(PrimitiveKind::U64)?;
        let mut store = DotStore::new();
        path.prim_u64(value);
        self.sign(&mut path);
        store.insert(path);
        Ok(Causal { store, expired })
    }

    /// Assigns a value to a register.
    pub fn assign_i64(&self, value: i64) -> Result<Causal> {
        let (mut path, expired) = self.assign(PrimitiveKind::I64)?;
        let mut store = DotStore::new();
        path.prim_i64(value);
        self.sign(&mut path);
        store.insert(path);
        Ok(Causal { store, expired })
    }

    /// Assigns a value to a register.
    pub fn assign_str(&self, value: &str) -> Result<Causal> {
        let (mut path, expired) = self.assign(PrimitiveKind::Str)?;
        let mut store = DotStore::new();
        path.prim_str(value);
        self.sign(&mut path);
        store.insert(path);
        Ok(Causal { store, expired })
    }

    /// Removes a value from a map.
    pub fn remove(&self) -> Result<Causal> {
        if !self.can(&self.peer_id, Permission::Write)? {
            return Err(anyhow!("unauthorized"));
        }
        Ok(Causal {
            store: DotStore::new(),
            expired: self.tombstone()?,
        })
    }

    fn say(&self, policy: &Policy) -> Result<Causal> {
        if !match &policy {
            Policy::Can(_, perm) | Policy::CanIf(_, perm, _) => {
                if perm.controllable() {
                    self.can(&self.peer_id, Permission::Control)?
                } else {
                    self.can(&self.peer_id, Permission::Own)?
                }
            }
            Policy::Revokes(_) => self.can(&self.peer_id, Permission::Control)?,
        } {
            return Err(anyhow!("unauthorized"));
        }
        let mut path = self.path.clone();
        path.policy(policy);
        self.sign(&mut path);
        let mut store = DotStore::new();
        store.insert(path);
        Ok(Causal {
            store,
            expired: DotStore::new(),
        })
    }

    /// Gives permission to a peer.
    pub fn say_can(&self, actor: Option<PeerId>, perm: Permission) -> Result<Causal> {
        self.say(&Policy::Can(actor.into(), perm))
    }

    /// Constructs a new condition.
    pub fn cond(&self, actor: Actor, perm: Permission) -> Can {
        Can::new(actor, perm, self.path.clone())
    }

    /// Gives conditional permission to a peer.
    pub fn say_can_if(&self, actor: Actor, perm: Permission, cond: Can) -> Result<Causal> {
        self.say(&Policy::CanIf(actor, perm, cond))
    }

    /// Revokes a policy.
    pub fn revoke(&self, claim: Dot) -> Result<Causal> {
        self.say(&Policy::Revokes(claim))
    }
}

#[derive(Clone, Debug)]
// TODO: Can't yet nest Arrays
pub struct ArrayCursor<'a> {
    cursor: Cursor<'a>,
    array_path: PathBuf,
    pos: Fraction,
    uid: u64,
}

// FIXME: Nested cursors
impl<'a> ArrayCursor<'a> {
    fn meta_path(&self) -> PathBuf {
        let mut p = self.array_path.clone();
        p.prim_str(array::ARRAY_META);
        p
    }

    fn value_path(&self) -> PathBuf {
        let mut p = self.array_path.clone();
        p.prim_str(array::ARRAY_VALUES);
        p
    }

    fn value(&self) -> PathBuf {
        let mut p = self.value_path();
        p.position(&self.pos);
        p.prim_u64(self.uid);
        p
    }

    fn meta(&self) -> PathBuf {
        let mut p = self.meta_path();
        p.prim_u64(self.uid);
        p
    }

    fn new(cursor: Cursor<'a>, mut ix: usize) -> Result<ArrayCursor<'a>> {
        let mut p = cursor.path.clone();
        p.prim_str(array::ARRAY_VALUES);
        // TODO: use sled's size hint
        let len = cursor.crdt.scan_path(p.as_path()).count();
        let mut iter = cursor.crdt.scan_path(p.as_path());

        ix = ix.min(len);
        let (pos, uid) = if let Some(entry) = iter.nth(ix) {
            let entry = entry?;
            let p_c = cursor.path.clone();
            let data = array::ArrayValue::from_path(
                Path::new(&entry).strip_prefix(p_c.as_path())?.as_path(),
            )
            .context("Reading array data")?;
            (data.pos, data.uid)
        } else {
            // No entry :-(
            let (left, right) = match ix.checked_sub(1) {
                Some(s) => {
                    let p_c = cursor.path.clone();
                    let mut iter = cursor.crdt.scan_path(p.as_path()).skip(s).map(move |p| {
                        p.and_then(|iv| {
                            let meta = array::ArrayValue::from_path(
                                Path::new(&iv).strip_prefix(p_c.as_path())?.as_path(),
                            )?;
                            Ok(meta.pos)
                        })
                    });
                    (iter.next(), iter.next())
                }
                None => {
                    let p_c = cursor.path.clone();
                    let mut iter = cursor.crdt.scan_path(p.as_path()).map(move |p| {
                        p.and_then(|iv| {
                            let meta = array::ArrayValue::from_path(
                                Path::new(&iv).strip_prefix(p_c.as_path())?.as_path(),
                            )?;
                            Ok(meta.pos)
                        })
                    });

                    (None, iter.next())
                }
            };

            let left = left.transpose()?.unwrap_or_else(Fraction::zero);
            let pos = if let Some(r) = right.transpose()? {
                left.mid(&r)
            } else {
                left.succ()
            };
            (pos, Cursor::nonce()?)
        };

        Ok(Self {
            array_path: cursor.path.clone(),
            cursor,
            pos,
            uid,
        })
    }
    // [..].crdt.<uid>.<last_update>.<last_move>.<pos>.<peer>.<nonce>
    // [..].values.<pos>.<uid>.<value>.<peer>.<nonce>
    pub fn r#move(self, mut to: usize) -> Result<Causal> {
        // On a Move, the replica deletes all children of all existing roots, and adds a single
        // child tree to all roots with the new position.

        println!("move: {}", self.cursor.path);
        let new_pos = {
            let value_path = self.value_path();
            // TODO: use sled's size hint
            let len = self.cursor.crdt.scan_path(value_path.as_path()).count();

            to = to.min(len);
            let (left, right) = match to.checked_sub(1) {
                Some(s) => {
                    let p_c = self.array_path.clone();
                    let mut iter = self
                        .cursor
                        .crdt
                        .scan_path(value_path.as_path())
                        .skip(s)
                        .map(move |p| {
                            p.and_then(|iv| {
                                let meta = array::ArrayValue::from_path(
                                    Path::new(&iv).strip_prefix(p_c.as_path())?.as_path(),
                                )?;
                                Ok(meta.pos)
                            })
                        });
                    (iter.next(), iter.next())
                }
                None => {
                    let p_c = self.array_path.clone();
                    let mut iter = self
                        .cursor
                        .crdt
                        .scan_path(value_path.as_path())
                        .map(move |p| {
                            p.and_then(|iv| {
                                let meta = array::ArrayValue::from_path(
                                    Path::new(&iv).strip_prefix(p_c.as_path())?.as_path(),
                                )?;
                                Ok(meta.pos)
                            })
                        });

                    (None, iter.next())
                }
            };

            println!("left {:?}, right {:?}", left, right);
            let left = left.transpose()?.unwrap_or_else(Fraction::zero);
            if let Some(r) = right.transpose()? {
                left.mid(&r)
            } else {
                left.succ()
            }
        };
        // --
        let meta_path_with_uid = {
            let mut p = self.meta_path();
            p.prim_u64(self.uid);
            p
        };
        let existing_meta = self
            .cursor
            .crdt
            .scan_path(meta_path_with_uid.as_path())
            .collect::<Result<Vec<_>>>()?;
        anyhow::ensure!(!existing_meta.is_empty(), "Value does not exist!");

        let mut store = DotStore::new();
        let mut expired = DotStore::new();
        let move_op = Cursor::nonce()?;
        for e in existing_meta {
            let p = Path::new(&e);
            expired.insert(p.to_owned());

            let meta = self.get_meta(p)?;
            let mut path = meta_path_with_uid.clone();
            path.prim_u64(meta.last_update);
            path.prim_u64(move_op);
            path.position(&meta.pos);
            path.peer(&self.cursor.peer_id);
            path.nonce(Cursor::nonce()?);

            store.insert(path);
        }
        let old_value_path = {
            let mut p = self.value_path();

            p.position(&self.pos);
            p
        };
        let mut new_value_path = self.value_path();
        // remove old pos
        let old = self
            .cursor
            .crdt
            .scan_path(old_value_path.as_path())
            .next()
            .expect("non empty")?;
        let p = Path::new(&old);
        expired.insert(p.to_owned());
        let v = self.get_value(p)?;

        // add new pos
        println!("new pos: {:?}", new_pos.as_ref());
        new_value_path.position(&new_pos);
        new_value_path.prim_u64(self.uid);
        new_value_path.peer(&self.cursor.peer_id);
        new_value_path.nonce(Cursor::nonce()?);
        new_value_path.push_segment(v.value);
        store.insert(new_value_path);

        Ok(Causal { store, expired })
    }

    fn get_meta(&self, path: Path) -> Result<array::ArrayMeta> {
        array::ArrayMeta::from_path(path.strip_prefix(self.array_path.as_path())?.as_path())
    }

    fn get_value(&self, path: Path<'_>) -> Result<array::ArrayValue> {
        array::ArrayValue::from_path(path.strip_prefix(self.array_path.as_path())?.as_path())
    }

    // [..].meta.<uid>.<last_update>.<last_move>.<pos>.<peer>.<nonce>
    // [..].values.<pos>.<uid>.<value>.<peer>.<nonce>
    fn insert(&self, mut inner: Causal) -> Result<Causal> {
        let mut p = self.meta();
        p.prim_u64(Cursor::nonce()?);
        p.prim_u64(Cursor::nonce()?);
        p.position(&self.pos);
        p.peer(&self.cursor.peer_id);
        p.nonce(Cursor::nonce()?);
        inner.store.insert(p);
        Ok(inner)
    }

    pub fn delete(&self) -> Result<Causal> {
        let mut expired = DotStore::default();

        for e in self
            .cursor
            .crdt
            .scan_path(self.value().as_path())
            .chain(self.cursor.crdt.scan_path(self.meta().as_path()))
        {
            let e = e?;
            expired.insert(Path::new(&e).to_owned());
        }
        Ok(Causal {
            expired,
            store: Default::default(),
        })
    }

    // [..].meta.<uid>.<last_update>.<last_move>.<pos>.<peer>.<nonce>
    // [..].values.<pos>.<uid>.<value>.<peer>.<nonce>
    fn update(&self, mut inner: Causal) -> Result<Causal> {
        // On an Update, besides updating the value of the top level pair, the replica also recommits the
        // current position of that element. This is done by deleting all observed roots from the forest
        // and adding a single tree of height 3 with the current position. This position is chosen
        // deterministically from the set of current possible positions.
        // update VALUES
        for e in self.cursor.crdt.scan_path(self.value().as_path()) {
            let e = e?;
            inner.expired.insert(Path::new(&e).to_owned());
        }
        // clean up meta
        for e in self.cursor.crdt.scan_path(self.meta().as_path()) {
            let e = e?;
            inner.expired.insert(Path::new(&e).to_owned());
        }

        // Commit current position
        let mut p = self.meta();
        p.prim_u64(Cursor::nonce()?);
        p.prim_u64(Cursor::nonce()?);
        p.position(&self.pos);
        p.peer(&self.cursor.peer_id);
        p.nonce(Cursor::nonce()?);
        inner.store.insert(p);
        Ok(inner)
    }

    fn augment_causal(&self, inner: Causal) -> Result<Causal> {
        if self
            .cursor
            .crdt
            .scan_path(self.value().as_path())
            .next()
            .is_some()
        {
            self.update(inner)
        } else {
            self.insert(inner)
        }
    }

    // Copied Cursor API
    /// Subscribe to a path.
    pub fn subscribe(&self) -> Subscriber {
        self.cursor.subscribe()
    }

    /// Checks permissions.
    pub fn can(&self, peer: &PeerId, perm: Permission) -> Result<bool> {
        self.cursor.can(peer, perm)
    }

    /// Returns if a flag is enabled.
    pub fn enabled(&self) -> Result<bool> {
        Cursor {
            path: self.value(),
            ..self.cursor
        }
        .enabled()
    }

    /// Returns an iterator of bools.
    pub fn bools(&self) -> Result<impl Iterator<Item = Result<bool>>> {
        Cursor {
            path: self.value(),
            ..self.cursor
        }
        .bools()
    }

    /// Returns an iterator of u64s.
    pub fn u64s(&self) -> Result<impl Iterator<Item = Result<u64>>> {
        Cursor {
            path: self.value(),
            ..self.cursor
        }
        .u64s()
    }

    /// Returns an iterator of i64s.
    pub fn i64s(&self) -> Result<impl Iterator<Item = Result<i64>>> {
        Cursor {
            path: self.value(),
            ..self.cursor
        }
        .i64s()
    }

    /// Returns an iterator of strs.
    pub fn strs(&self) -> Result<impl Iterator<Item = Result<String>>> {
        Cursor {
            path: self.value(),
            ..self.cursor
        }
        .strs()
    }

    /// Returns a cursor to a value in a table.
    pub fn key_bool(mut self, key: bool) -> Result<Self> {
        self.cursor = self.cursor.key_bool(key)?;
        Ok(self)
    }

    /// Returns a cursor to a value in a table.
    pub fn key_u64(mut self, key: u64) -> Result<Self> {
        self.cursor = self.cursor.key_u64(key)?;
        Ok(self)
    }

    /// Returns a cursor to a value in a table.
    pub fn key_i64(mut self, key: i64) -> Result<Self> {
        self.cursor = self.cursor.key_i64(key)?;
        Ok(self)
    }

    /// Returns a cursor to a value in a table.
    pub fn key_str(mut self, key: &str) -> Result<Self> {
        self.cursor = self.cursor.key_str(key)?;
        Ok(self)
    }

    /// Returns a cursor to a field in a struct.
    pub fn field(mut self, key: &str) -> Result<Self> {
        self.cursor = self.cursor.field(key)?;
        Ok(self)
    }

    /// Enables a flag.
    pub fn enable(&self) -> Result<Causal> {
        let inner = Cursor {
            path: self.value(),
            ..self.cursor
        }
        .enable()?;
        self.augment_causal(inner)
    }

    /// Disables a flag.
    pub fn disable(&self) -> Result<Causal> {
        let inner = Cursor {
            path: self.value(),
            ..self.cursor
        }
        .disable()?;
        self.augment_causal(inner)
    }

    fn assign(&self, kind: PrimitiveKind) -> Result<(PathBuf, DotStore)> {
        Cursor {
            path: self.value(),
            ..self.cursor
        }
        .assign(kind)
    }

    /// Assigns a value to a register.
    pub fn assign_bool(&self, value: bool) -> Result<Causal> {
        let (mut path, expired) = self.assign(PrimitiveKind::Bool)?;
        let mut store = DotStore::new();
        path.prim_bool(value);
        store.insert(path);
        Ok(Causal { store, expired })
    }

    /// Assigns a value to a register.
    pub fn assign_u64(&self, value: u64) -> Result<Causal> {
        let (mut path, expired) = self.assign(PrimitiveKind::U64)?;
        let mut store = DotStore::new();
        path.prim_u64(value);
        store.insert(path);
        Ok(Causal { store, expired })
    }

    /// Assigns a value to a register.
    pub fn assign_i64(&self, value: i64) -> Result<Causal> {
        let (mut path, expired) = self.assign(PrimitiveKind::I64)?;
        let mut store = DotStore::new();
        path.prim_i64(value);
        store.insert(path);
        Ok(Causal { store, expired })
    }

    /// Assigns a value to a register.
    pub fn assign_str(&self, value: &str) -> Result<Causal> {
        let (mut path, expired) = self.assign(PrimitiveKind::Str)?;
        let mut store = DotStore::new();
        path.prim_str(value);
        store.insert(path);
        Ok(Causal { store, expired })
    }

    /// Removes a value from a map.
    pub fn remove(&self) -> Result<Causal> {
        let inner = Cursor {
            path: self.value(),
            ..self.cursor
        }
        .remove()?;
        self.augment_causal(inner)
    }

    fn say(&self, policy: &Policy) -> Result<Causal> {
        let inner = Cursor {
            path: self.value(),
            ..self.cursor
        }
        .say(policy)?;
        self.augment_causal(inner)
    }

    /// Gives permission to a peer.
    pub fn say_can(&self, actor: Option<PeerId>, perm: Permission) -> Result<Causal> {
        self.say(&Policy::Can(actor.into(), perm))
    }

    /// Constructs a new condition.
    pub fn cond(&self, actor: Actor, perm: Permission) -> Can {
        Can::new(actor, perm, self.cursor.path.clone())
    }

    /// Gives conditional permission to a peer.
    pub fn say_can_if(&self, actor: Actor, perm: Permission, cond: Can) -> Result<Causal> {
        self.say(&Policy::CanIf(actor, perm, cond))
    }

    /// Revokes a policy.
    pub fn revoke(&self, claim: Dot) -> Result<Causal> {
        self.say(&Policy::Revokes(claim))
    }
}

mod array {
    use anyhow::Context;

    use crate::Segment;

    use super::*;
    // [..].crdt.<uid>.<last_update>.<last_move>.<pos>.<peer>.<nonce>
    // [..].values.<pos>.<uid>.<value>.<peer>.<nonce>
    pub(crate) struct ArrayValue {
        pub(crate) uid: u64,
        pub(crate) pos: Fraction,
        pub(crate) value: Segment,
    }
    impl ArrayValue {
        /// `path` needs to point into the array root dir
        pub(crate) fn from_path(path: Path<'_>) -> Result<ArrayValue> {
            println!("{}", path);
            let mut path = path.into_iter();
            anyhow::ensure!(
                path.next()
                    .context("Unexpected layout")?
                    .prim_str()
                    .context("Unexpected layout")?
                    == ARRAY_VALUES,
                "Unexpected layout"
            );

            let pos = path
                .next()
                .context("Unexpected layout")?
                .position()
                .context("Unexpected layout")?;

            let uid = path
                .next()
                .context("Unexpected layout")?
                .prim_u64()
                .context("Unexpected layout")?;

            // peer
            path.next();
            // nonce
            path.next();

            let value = path.next().context("Unexpected layout")?;
            Ok(Self { uid, pos, value })
        }
    }
    pub(crate) struct ArrayMeta {
        pub(crate) last_update: u64,
        pub(crate) last_move: u64,
        pub(crate) uid: u64,
        pub(crate) pos: Fraction,
    }
    pub(crate) const ARRAY_VALUES: &str = "VALUES";
    pub(crate) const ARRAY_META: &str = "META";
    impl ArrayMeta {
        /// `path` needs to point into the array root dir
        pub(crate) fn from_path(path: Path) -> Result<Self> {
            println!("ArrayMeta::from_path: {}", path);
            let mut path = path.into_iter();
            anyhow::ensure!(
                path.next()
                    .context("Unexpected layout")?
                    .prim_str()
                    .context("Unexpected layout")?
                    == ARRAY_META,
                "Unexpected layout"
            );
            let uid = path
                .next()
                .context("Unexpected layout")?
                .prim_u64()
                .context("Unexpected layout")?;
            let last_update = path
                .next()
                .context("Unexpected layout")?
                .prim_u64()
                .context("Unexpected layout")?;

            let last_move = path
                .next()
                .context("Unexpected layout")?
                .prim_u64()
                .context("Unexpected layout")?;

            let pos = path
                .next()
                .context("Unexpected layout")?
                .position()
                .context("Unexpected layout")?;
            Ok(Self {
                last_update,
                last_move,
                pos,
                uid,
            })
        }
    }
}<|MERGE_RESOLUTION|>--- conflicted
+++ resolved
@@ -50,13 +50,8 @@
             Ok(self
                 .crdt
                 .scan_path(self.path.as_path())
-<<<<<<< HEAD
                 .find_map(|r| match r {
-                    Ok(path) => Some(Ok(Path::new(&path).last()?.nonce()?)),
-=======
-                .filter_map(|r| match r {
                     Ok(path) => Some(Ok(Path::new(&path).parent()?.parent()?.last()?.nonce()?)),
->>>>>>> d7da82cd
                     Err(err) => Some(Err(err)),
                 })
                 .is_some())
@@ -213,11 +208,14 @@
         }
     }
 
-<<<<<<< HEAD
-    fn nonce() -> Result<u64> {
-=======
-    fn nonce(&self, path: &mut PathBuf) {
->>>>>>> d7da82cd
+    fn nonce_2() -> Result<u64> {
+        let mut nonce = [0; 8];
+        getrandom::getrandom(&mut nonce).unwrap();
+        let nonce = u64::from_le_bytes(nonce);
+        Ok(nonce)
+    }
+
+    fn nonce(path: &mut PathBuf) {
         let mut nonce = [0; 8];
         getrandom::getrandom(&mut nonce).unwrap();
         let nonce = u64::from_le_bytes(nonce);
@@ -263,13 +261,8 @@
             return Err(anyhow!("unauthorized"));
         }
         let mut path = self.path.to_owned();
-<<<<<<< HEAD
-        path.peer(&self.peer_id);
-        path.nonce(Self::nonce()?);
-=======
-        self.nonce(&mut path);
+        Self::nonce(&mut path);
         self.sign(&mut path);
->>>>>>> d7da82cd
         let mut store = DotStore::new();
         store.insert(path);
         Ok(Causal {
@@ -296,7 +289,6 @@
         if !self.can(&self.peer_id, Permission::Write)? {
             return Err(anyhow!("unauthorized"));
         }
-<<<<<<< HEAD
         if *self.schema != ArchivedSchema::Reg(kind) {
             return Err(anyhow!("not a Reg<{:?}>", kind));
         }
@@ -310,14 +302,8 @@
             }
         }
         let mut path = self.path.to_owned();
-        path.peer(&self.peer_id);
-        path.nonce(Self::nonce()?);
-        Ok((path, expired))
-=======
-        let mut path = self.path.to_owned();
-        self.nonce(&mut path);
+        Self::nonce(&mut path);
         Ok((path, self.tombstone()?))
->>>>>>> d7da82cd
     }
 
     /// Assigns a value to a register.
@@ -504,7 +490,7 @@
             } else {
                 left.succ()
             };
-            (pos, Cursor::nonce()?)
+            (pos, Cursor::nonce_2()?)
         };
 
         Ok(Self {
@@ -520,7 +506,6 @@
         // On a Move, the replica deletes all children of all existing roots, and adds a single
         // child tree to all roots with the new position.
 
-        println!("move: {}", self.cursor.path);
         let new_pos = {
             let value_path = self.value_path();
             // TODO: use sled's size hint
@@ -564,7 +549,6 @@
                 }
             };
 
-            println!("left {:?}, right {:?}", left, right);
             let left = left.transpose()?.unwrap_or_else(Fraction::zero);
             if let Some(r) = right.transpose()? {
                 left.mid(&r)
@@ -587,7 +571,7 @@
 
         let mut store = DotStore::new();
         let mut expired = DotStore::new();
-        let move_op = Cursor::nonce()?;
+        let move_op = Cursor::nonce_2()?;
         for e in existing_meta {
             let p = Path::new(&e);
             expired.insert(p.to_owned());
@@ -597,8 +581,9 @@
             path.prim_u64(meta.last_update);
             path.prim_u64(move_op);
             path.position(&meta.pos);
-            path.peer(&self.cursor.peer_id);
-            path.nonce(Cursor::nonce()?);
+
+            path.nonce(Cursor::nonce_2()?);
+            self.cursor.sign(&mut path);
 
             store.insert(path);
         }
@@ -621,11 +606,10 @@
         let v = self.get_value(p)?;
 
         // add new pos
-        println!("new pos: {:?}", new_pos.as_ref());
         new_value_path.position(&new_pos);
         new_value_path.prim_u64(self.uid);
-        new_value_path.peer(&self.cursor.peer_id);
-        new_value_path.nonce(Cursor::nonce()?);
+        new_value_path.nonce(Cursor::nonce_2()?);
+        self.cursor.sign(&mut new_value_path);
         new_value_path.push_segment(v.value);
         store.insert(new_value_path);
 
@@ -640,15 +624,13 @@
         array::ArrayValue::from_path(path.strip_prefix(self.array_path.as_path())?.as_path())
     }
 
-    // [..].meta.<uid>.<last_update>.<last_move>.<pos>.<peer>.<nonce>
-    // [..].values.<pos>.<uid>.<value>.<peer>.<nonce>
     fn insert(&self, mut inner: Causal) -> Result<Causal> {
         let mut p = self.meta();
-        p.prim_u64(Cursor::nonce()?);
-        p.prim_u64(Cursor::nonce()?);
+        p.prim_u64(Cursor::nonce_2()?);
+        p.prim_u64(Cursor::nonce_2()?);
         p.position(&self.pos);
         p.peer(&self.cursor.peer_id);
-        p.nonce(Cursor::nonce()?);
+        p.nonce(Cursor::nonce_2()?);
         inner.store.insert(p);
         Ok(inner)
     }
@@ -663,7 +645,9 @@
             .chain(self.cursor.crdt.scan_path(self.meta().as_path()))
         {
             let e = e?;
-            expired.insert(Path::new(&e).to_owned());
+            let mut p = Path::new(&e).to_owned();
+            self.cursor.sign(&mut p);
+            expired.insert(p);
         }
         Ok(Causal {
             expired,
@@ -691,11 +675,11 @@
 
         // Commit current position
         let mut p = self.meta();
-        p.prim_u64(Cursor::nonce()?);
-        p.prim_u64(Cursor::nonce()?);
+        p.prim_u64(Cursor::nonce_2()?);
+        p.prim_u64(Cursor::nonce_2()?);
         p.position(&self.pos);
-        p.peer(&self.cursor.peer_id);
-        p.nonce(Cursor::nonce()?);
+        p.nonce(Cursor::nonce_2()?);
+        self.cursor.sign(&mut p);
         inner.store.insert(p);
         Ok(inner)
     }
@@ -820,48 +804,44 @@
         self.augment_causal(inner)
     }
 
-    fn assign(&self, kind: PrimitiveKind) -> Result<(PathBuf, DotStore)> {
-        Cursor {
-            path: self.value(),
-            ..self.cursor
-        }
-        .assign(kind)
-    }
-
     /// Assigns a value to a register.
     pub fn assign_bool(&self, value: bool) -> Result<Causal> {
-        let (mut path, expired) = self.assign(PrimitiveKind::Bool)?;
-        let mut store = DotStore::new();
-        path.prim_bool(value);
-        store.insert(path);
-        Ok(Causal { store, expired })
+        let c = Cursor {
+            path: self.value(),
+            ..self.cursor
+        };
+        let inner = c.assign_bool(value)?;
+        self.augment_causal(inner)
     }
 
     /// Assigns a value to a register.
     pub fn assign_u64(&self, value: u64) -> Result<Causal> {
-        let (mut path, expired) = self.assign(PrimitiveKind::U64)?;
-        let mut store = DotStore::new();
-        path.prim_u64(value);
-        store.insert(path);
-        Ok(Causal { store, expired })
+        let c = Cursor {
+            path: self.value(),
+            ..self.cursor
+        };
+        let inner = c.assign_u64(value)?;
+        self.augment_causal(inner)
     }
 
     /// Assigns a value to a register.
     pub fn assign_i64(&self, value: i64) -> Result<Causal> {
-        let (mut path, expired) = self.assign(PrimitiveKind::I64)?;
-        let mut store = DotStore::new();
-        path.prim_i64(value);
-        store.insert(path);
-        Ok(Causal { store, expired })
+        let c = Cursor {
+            path: self.value(),
+            ..self.cursor
+        };
+        let inner = c.assign_i64(value)?;
+        self.augment_causal(inner)
     }
 
     /// Assigns a value to a register.
     pub fn assign_str(&self, value: &str) -> Result<Causal> {
-        let (mut path, expired) = self.assign(PrimitiveKind::Str)?;
-        let mut store = DotStore::new();
-        path.prim_str(value);
-        store.insert(path);
-        Ok(Causal { store, expired })
+        let c = Cursor {
+            path: self.value(),
+            ..self.cursor
+        };
+        let inner = c.assign_str(value)?;
+        self.augment_causal(inner)
     }
 
     /// Removes a value from a map.
@@ -920,7 +900,6 @@
     impl ArrayValue {
         /// `path` needs to point into the array root dir
         pub(crate) fn from_path(path: Path<'_>) -> Result<ArrayValue> {
-            println!("{}", path);
             let mut path = path.into_iter();
             anyhow::ensure!(
                 path.next()
@@ -943,8 +922,6 @@
                 .prim_u64()
                 .context("Unexpected layout")?;
 
-            // peer
-            path.next();
             // nonce
             path.next();
 
@@ -952,6 +929,7 @@
             Ok(Self { uid, pos, value })
         }
     }
+    
     pub(crate) struct ArrayMeta {
         pub(crate) last_update: u64,
         pub(crate) last_move: u64,
@@ -963,7 +941,6 @@
     impl ArrayMeta {
         /// `path` needs to point into the array root dir
         pub(crate) fn from_path(path: Path) -> Result<Self> {
-            println!("ArrayMeta::from_path: {}", path);
             let mut path = path.into_iter();
             anyhow::ensure!(
                 path.next()
