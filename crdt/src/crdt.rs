use crate::{
    AbstractDotSet, Acl, ArchivedLenses, DocId, Docs, Dot, DotSet, Engine, Hash, PeerId,
    Permission, Policy, Ref, Writer,
};
use anyhow::{anyhow, Result};
use bytecheck::CheckBytes;
use rkyv::{ser::serializers::AllocSerializer, Archive, Archived, Deserialize, Serialize};
use std::{
    borrow::Borrow,
    collections::{BTreeMap, BTreeSet},
};

#[derive(Clone, Debug, Eq, Hash, Ord, PartialEq, PartialOrd, Archive, Deserialize, Serialize)]
#[archive_attr(derive(Debug, Eq, Hash, Ord, PartialEq, PartialOrd, CheckBytes))]
#[repr(C)]
pub enum Primitive {
    Bool(bool),
    U64(u64),
    I64(i64),
    Str(String),
}

impl From<bool> for Primitive {
    fn from(b: bool) -> Self {
        Self::Bool(b)
    }
}

impl From<u64> for Primitive {
    fn from(u: u64) -> Self {
        Self::U64(u)
    }
}

impl From<i64> for Primitive {
    fn from(i: i64) -> Self {
        Self::I64(i)
    }
}

impl From<String> for Primitive {
    fn from(s: String) -> Self {
        Self::Str(s)
    }
}

impl From<&str> for Primitive {
    fn from(s: &str) -> Self {
        Self::Str(s.to_string())
    }
}
#[derive(Clone, Debug, Eq, PartialEq, Archive, Deserialize, Serialize, Default)]
#[archive(bound(serialize = "__S: rkyv::ser::ScratchSpace + rkyv::ser::Serializer"))]
#[archive_attr(derive(CheckBytes))]
#[archive_attr(check_bytes(
    bound = "__C: rkyv::validation::ArchiveContext, <__C as rkyv::Fallible>::Error: std::error::Error"
))]
#[repr(C)]
pub struct DotStore(BTreeMap<PathBuf, Vec<u8>>);

fn archive<T>(value: &T) -> Vec<u8>
where
    T: Serialize<AllocSerializer<256>>,
{
    Ref::archive(value).as_bytes().to_owned()
}

pub trait InPlaceRelationalOps<K, V> {
    fn outer_join_with<W, L, R>(&mut self, that: &BTreeMap<K, W>, l: L, r: R)
    where
        K: Ord + Clone,
        L: Fn(&K, &mut V, Option<&W>) -> bool,
        R: Fn(&K, &W) -> Option<V>;
}

impl<K, V> InPlaceRelationalOps<K, V> for BTreeMap<K, V> {
    fn outer_join_with<W, L, R>(&mut self, that: &BTreeMap<K, W>, l: L, r: R)
    where
        K: Ord + Clone,
        L: Fn(&K, &mut V, Option<&W>) -> bool,
        R: Fn(&K, &W) -> Option<V>,
    {
        // k in that
        for (k, w) in that.iter() {
            match self.get_mut(k) {
                Some(v) => {
                    if !l(k, v, Some(w)) {
                        self.remove(k);
                    }
                }
                None => {
                    if let Some(v) = r(k, w) {
                        self.insert(k.clone(), v);
                    }
                }
            }
        }
        // k not in that
        self.retain(|k, v| that.get(k).is_some() || l(k, v, None));
    }
}

impl DotStore {
    pub fn policy(args: impl IntoIterator<Item = (Dot, Policy)>) -> Self {
        Self(
            args.into_iter()
                .map(|(dot, policy)| {
                    let mut path = Path::empty().to_owned();
                    path.policy(&dot);
                    (path, archive(&policy))
                })
                .collect(),
        )
    }

    pub fn dotfun(args: impl IntoIterator<Item = (Dot, Primitive)>) -> Self {
        Self(
            args.into_iter()
                .map(|(dot, primitive)| {
                    let mut path = Path::empty().to_owned();
                    path.dotfun(&dot);
                    (path, archive(&primitive))
                })
                .collect(),
        )
    }

    pub fn dotset(args: impl IntoIterator<Item = Dot>) -> Self {
        Self(
            args.into_iter()
                .map(|dot| {
                    let mut path = Path::empty().to_owned();
                    path.dotset(&dot);
                    (path, Vec::new())
                })
                .collect(),
        )
    }

    pub fn dotmap(args: impl IntoIterator<Item = (Primitive, Self)>) -> Self {
        let entries = args.into_iter().flat_map(move |(key, store)| {
            store.0.into_iter().map(move |(k, v)| (key.clone(), k, v))
        });
        Self(
            entries
                .map(|(key, k, v)| {
                    let mut path = Path::empty().to_owned();
                    path.key(&key);
                    path.0.extend(k.0.into_iter());
                    (path, v)
                })
                .collect(),
        )
    }

    pub fn r#struct(args: impl IntoIterator<Item = (String, Self)>) -> Self {
        let entries = args.into_iter().flat_map(move |(field, store)| {
            store.0.into_iter().map(move |(k, v)| (field.clone(), k, v))
        });
        Self(
            entries
                .map(|(field, k, v)| {
                    let mut path = Path::empty().to_owned();
                    path.field(&field);
                    path.0.extend(k.0.into_iter());
                    (path, v)
                })
                .collect(),
        )
    }

    /// prefix the entire dot store with a path
    pub fn prefix(&self, path: Path) -> Self {
        Self(
            self.0
                .iter()
                .map(|(k, v)| {
                    let mut k = k.clone();
                    k.0.splice(0..0, path.0.iter().cloned());
                    (k, v.clone())
                })
                .collect(),
        )
    }

    fn assert_invariants(&self) {
        debug_assert!(self.0.keys().all(|x| !x.as_path().is_empty()));
        debug_assert!(self.0.keys().all(|x| {
            let t = x.as_path().ty().unwrap();
            t == DotStoreType::Policy || t == DotStoreType::Set || t == DotStoreType::Fun
        }));
    }

    pub fn get(&self, key: &Path) -> Option<&[u8]> {
        self.0.get(key.as_ref()).map(|x| x.as_ref())
    }

    pub fn dots(&self) -> impl Iterator<Item = Dot> + '_ {
        self.0.keys().map(|x| x.as_path().dot())
    }

    pub fn join(
        &mut self,
        ctx: &impl AbstractDotSet<PeerId>,
        that: &Self,
        that_ctx: &impl AbstractDotSet<PeerId>,
    ) {
        self.0.outer_join_with(
            &that.0,
            |k, v, w| {
                let dot = k.as_path().dot();
                if let Some(w) = w {
                    assert_eq!(v, w);
                    true
                } else {
                    !that_ctx.contains(&dot)
                }
            },
            |k, w| {
                let dot = k.as_path().dot();
                if !ctx.contains(&dot) {
                    Some(w.clone())
                } else {
                    None
                }
            },
        );
        self.assert_invariants();
    }

    pub fn unjoin(&self, diff: &DotSet) -> Self {
        Self(
            self.0
                .iter()
                .filter_map(|(k, v)| {
                    if diff.contains(&k.as_path().dot()) {
                        Some((k.clone(), v.clone()))
                    } else {
                        None
                    }
                })
                .collect(),
        )
    }

    pub fn is_empty(&self) -> bool {
        self.0.is_empty()
    }
}

#[derive(
    Clone, Copy, Debug, Eq, PartialEq, Hash, Ord, PartialOrd, Archive, Deserialize, Serialize,
)]
#[archive(as = "DotStoreType")]
#[repr(u8)]
pub enum DotStoreType {
    Root,
    Set,
    Fun,
    Map,
    Struct,
    Policy,
}

impl DotStoreType {
    fn from(u: u8) -> Option<Self> {
        use DotStoreType::*;
        match u {
            u if u == Root as u8 => Some(Root),
            u if u == Set as u8 => Some(Set),
            u if u == Fun as u8 => Some(Fun),
            u if u == Map as u8 => Some(Map),
            u if u == Struct as u8 => Some(Struct),
            u if u == Policy as u8 => Some(Policy),
            _ => None,
        }
    }
}

#[derive(Clone, Debug, Eq, PartialEq, Archive, Deserialize, Serialize)]
#[archive_attr(derive(CheckBytes))]
#[repr(C)]
pub struct CausalContext {
    pub(crate) doc: DocId,
    pub(crate) schema: [u8; 32],
    pub(crate) dots: DotSet,
}

impl CausalContext {
    pub fn new(doc: DocId, schema: Hash) -> Self {
        Self {
            doc,
            schema: schema.into(),
            dots: Default::default(),
        }
    }

    pub fn doc(&self) -> &DocId {
        &self.doc
    }

    pub fn schema(&self) -> Hash {
        self.schema.into()
    }

    pub fn dots(&self) -> &DotSet {
        &self.dots
    }
}

impl ArchivedCausalContext {
    pub fn doc(&self) -> &DocId {
        &self.doc
    }

    pub fn schema(&self) -> Hash {
        self.schema.into()
    }

    pub fn dots(&self) -> &Archived<DotSet> {
        &self.dots
    }
}

#[derive(Clone, Debug, Eq, PartialEq, Archive, Deserialize, Serialize)]
#[archive_attr(derive(CheckBytes))]
#[repr(C)]
pub struct Causal {
    pub(crate) ctx: CausalContext,
    pub(crate) store: DotStore,
}

impl Causal {
    pub fn ctx(&self) -> &CausalContext {
        &self.ctx
    }

    pub fn store(&self) -> &DotStore {
        &self.store
    }

    pub fn join(&mut self, other: &Causal) {
        assert_eq!(self.ctx().doc(), &other.ctx.doc);
        assert_eq!(&self.ctx().schema, &other.ctx.schema);

        self.store
            .join(&self.ctx.dots, &other.store, &other.ctx.dots);
        self.ctx.dots.union(&other.ctx.dots);
    }

    pub fn unjoin(&self, ctx: &CausalContext) -> Self {
        let dots = self.ctx.dots.difference(&ctx.dots);
        let store = self.store.unjoin(&dots);
        Self {
            ctx: CausalContext {
                doc: self.ctx.doc,
                schema: self.ctx.schema,
                dots,
            },
            store,
        }
    }

    pub fn transform(&mut self, from: &ArchivedLenses, to: &ArchivedLenses) {
        from.transform_dotstore(&mut self.store, to);
    }
}

impl ArchivedCausal {
    pub fn ctx(&self) -> &Archived<CausalContext> {
        &self.ctx
    }
}

#[derive(
    Clone, Debug, Default, Eq, PartialEq, Hash, Ord, PartialOrd, Archive, Deserialize, Serialize,
)]
#[archive_attr(derive(Debug, Eq, Hash, PartialEq, Ord, PartialOrd, CheckBytes))]
#[repr(C)]
pub struct PathBuf(Vec<u8>);

impl Borrow<[u8]> for PathBuf {
    fn borrow(&self) -> &[u8] {
        self.0.as_ref()
    }
}

impl PathBuf {
    pub fn new(id: DocId) -> Self {
        let mut path = Self::default();
        path.extend(DotStoreType::Root, id.as_ref());
        path
    }

    fn extend_len(&mut self, len: usize) {
        assert!(len <= u16::MAX as usize);
        self.0.extend((len as u16).to_be_bytes());
    }

    fn extend(&mut self, ty: DotStoreType, bytes: &[u8]) {
        self.0.extend(&[ty as u8]);
        self.extend_len(bytes.len());
        self.0.extend(bytes);
        self.extend_len(bytes.len());
        self.0.extend(&[ty as u8]);
    }

    pub fn key(&mut self, key: &Primitive) {
        self.extend(DotStoreType::Map, Ref::archive(key).as_bytes());
    }

    pub fn field(&mut self, field: &str) {
        self.extend(DotStoreType::Struct, field.as_bytes());
    }

    pub fn dotset(&mut self, dot: &Dot) {
        self.extend(DotStoreType::Set, Ref::archive(dot).as_bytes());
    }

    pub fn dotfun(&mut self, dot: &Dot) {
        self.extend(DotStoreType::Fun, Ref::archive(dot).as_bytes());
    }

    pub fn policy(&mut self, dot: &Dot) {
        self.extend(DotStoreType::Policy, Ref::archive(dot).as_bytes());
    }

    pub fn pop(&mut self) {
        if let Some(path) = self.as_path().parent() {
            let len = path.0.len();
            self.0.truncate(len);
        }
    }

    pub fn as_path(&self) -> Path<'_> {
        Path(&self.0)
    }
}

impl AsRef<[u8]> for PathBuf {
    fn as_ref(&self) -> &[u8] {
        &self.0
    }
}

#[derive(Clone, Copy, Debug, Eq, PartialEq, Hash, Ord, PartialOrd)]
pub struct Path<'a>(&'a [u8]);

impl<'a> Path<'a> {
    pub fn new(p: &'a [u8]) -> Self {
        Self(p)
    }

    pub fn parent(&self) -> Option<Path<'a>> {
        if self.0.is_empty() {
            return None;
        }
        let pos = self.0.len() - 3;
        let mut len = [0; 2];
        len.copy_from_slice(&self.0[pos..(pos + 2)]);
        let len = u16::from_be_bytes(len) as usize;
        let ppos = pos - len - 3;
        Some(Path(&self.0[..ppos]))
    }

    fn target(&self) -> &[u8] {
        let startpos = self.parent().unwrap().0.len() + 3;
        let endpos = self.0.len() - 3;
        &self.0[startpos..endpos]
    }

    fn first(&self) -> Path<'_> {
        let mut len = [0; 2];
        len.copy_from_slice(&self.0[1..3]);
        let len = u16::from_be_bytes(len) as usize;
        Path::new(&self.0[..(len + 6)])
    }

    pub fn ty(&self) -> Option<DotStoreType> {
        DotStoreType::from(*self.0.last()?)
    }

    pub fn doc(&self) -> DocId {
        use std::convert::TryInto;
        debug_assert_eq!(self.ty(), Some(DotStoreType::Root));
        let doc = self.target();
        DocId::new(doc.try_into().unwrap())
    }

    pub fn key(&self) -> Ref<Primitive> {
        debug_assert_eq!(self.ty(), Some(DotStoreType::Map));
        let key = self.target();
        Ref::new(key.into())
    }

    pub fn field(&self) -> &str {
        debug_assert_eq!(self.ty(), Some(DotStoreType::Struct));
        let field = self.target();
        unsafe { std::str::from_utf8_unchecked(field) }
    }

    pub fn dot(&self) -> Dot {
        debug_assert!(
            self.ty() == Some(DotStoreType::Set)
                || self.ty() == Some(DotStoreType::Fun)
                || self.ty() == Some(DotStoreType::Policy)
        );
        let bytes = self.target();
        let mut dot = Dot::new(PeerId::new([0; 32]), 1);
        unsafe {
            std::ptr::copy_nonoverlapping(bytes.as_ptr() as *const Dot, &mut dot as *mut _, 1)
        };
        dot
    }

    pub fn root(&self) -> Option<DocId> {
        let first = self.first();
        if let Some(DotStoreType::Root) = first.ty() {
            Some(first.doc())
        } else {
            None
        }
    }

    pub fn is_ancestor(&self, other: Path) -> bool {
        other.as_ref().starts_with(self.as_ref())
    }

    pub fn to_owned(&self) -> PathBuf {
        PathBuf(self.0.to_vec())
    }

    pub fn is_empty(&self) -> bool {
        self.0.is_empty()
    }

    pub fn empty() -> Self {
        Self(&[])
    }
}

impl<'a> std::fmt::Display for Path<'a> {
    fn fmt(&self, f: &mut std::fmt::Formatter) -> std::fmt::Result {
        use DotStoreType::*;
        if let Some(ty) = self.ty() {
            if ty != Root {
                write!(f, "{}.", self.parent().unwrap())?;
            }
            match ty {
                Root => write!(f, "{}", self.doc())?,
                Set => write!(f, "{}", self.dot())?,
                Fun => write!(f, "{}", self.dot())?,
                Map => write!(f, "{:?}", self.key().as_ref())?,
                Struct => write!(f, "{}", self.field())?,
                Policy => write!(f, "{}", self.dot())?,
            }
        }
        Ok(())
    }
}

impl<'a> AsRef<[u8]> for Path<'a> {
    fn as_ref(&self) -> &[u8] {
        self.0
    }
}

#[derive(Clone)]
pub struct Crdt {
    state: sled::Tree,
    acl: Acl,
    docs: Docs,
}

impl Crdt {
    pub fn new(state: sled::Tree, acl: Acl, docs: Docs) -> Self {
        Self { state, acl, docs }
    }

    pub fn memory() -> Result<(Self, Engine)> {
        let db = sled::Config::new().temporary(true).open()?;
        let state = db.open_tree("state")?;
        let acl = Acl::new(db.open_tree("acl")?);
        let docs = Docs::new(db.open_tree("docs")?);
        let me = Self::new(state, acl.clone(), docs);
        let engine = Engine::new(me.clone(), acl)?;
        Ok((me, engine))
    }

    pub fn iter(&self) -> impl Iterator<Item = sled::Result<(sled::IVec, sled::IVec)>> {
        self.state.iter()
    }

    pub fn dotset(&self, path: Path) -> impl Iterator<Item = Result<Dot>> {
        self.state
            .scan_prefix(path)
            .keys()
            .filter_map(|res| match res {
                Ok(key) => {
                    let key = Path::new(&key[..]);
                    if key.ty() == Some(DotStoreType::Set) {
                        Some(Ok(key.dot()))
                    } else {
                        None
                    }
                }
                Err(err) => Some(Err(err.into())),
            })
    }

    pub fn watch_path(&self, path: Path<'_>) -> sled::Subscriber {
        self.state.watch_prefix(path)
    }

    pub fn primitive(&self, path: Path) -> Result<Option<Ref<Primitive>>> {
        if path.ty() != Some(DotStoreType::Fun) {
            return Err(anyhow!("is not a primitive path"));
        }
        if let Some(bytes) = self.state.get(path.as_ref())? {
            Ok(Some(Ref::new(bytes)))
        } else {
            Ok(None)
        }
    }

    pub fn primitives(&self, path: Path) -> impl Iterator<Item = Result<Ref<Primitive>>> + '_ {
        self.state
            .scan_prefix(path)
            .filter(|r| {
                r.as_ref()
                    .map(|(k, _)| Path::new(&k[..]).ty() == Some(DotStoreType::Fun))
                    .unwrap_or(true)
            })
            .map(|r| r.map(|(_, v)| Ref::new(v)).map_err(Into::into))
    }

    pub fn policy(&self, path: Path<'_>) -> Result<Option<Ref<BTreeSet<Policy>>>> {
        if path.ty() != Some(DotStoreType::Policy) {
            return Err(anyhow!("is not a policy path"));
        }
        if let Some(bytes) = self.state.get(path.as_ref())? {
            Ok(Some(Ref::new(bytes)))
        } else {
            Ok(None)
        }
    }

    pub fn can(&self, peer: &PeerId, perm: Permission, path: Path) -> Result<bool> {
        self.acl.can(*peer, perm, path)
    }

    fn join_store(
        &self,
        doc: DocId,
        peer: &PeerId,
        that: &DotStore,
        that_ctx: &DotSet,
    ) -> Result<()> {
        // TODO: permissions!
        let path = PathBuf::new(doc);
        let mut common = BTreeSet::new();
        for item in self.state.scan_prefix(&path) {
            let (k, v) = item?;
            let k = Path::new(&k);
            if !self.can(peer, Permission::Write, k)? {
                tracing::info!("skipping {} due to lack of permissions", k);
                continue;
            }
            let dot = k.dot();
            match that.get(&k) {
                Some(w) => {
                    common.insert(k.to_owned());
                    // different value for the same dot would be a bug
                    assert_eq!(v, w);
                }
                None => {
                    // The type does not even matter.
                    // If it is in that_ctx but not in that, it needs to go
                    if that_ctx.contains(&dot) {
                        self.state.remove(&k)?;
                    }
                }
            }
        }
        for (k, w) in &that.0 {
            if !self.can(peer, Permission::Write, k.as_path())? {
                tracing::info!("skipping {} due to lack of permissions", k.as_path());
                continue;
            }
            if !common.contains(k) {
                self.state.insert(&k, w.clone())?;
            }
        }
        Ok(())
    }

    pub fn join(&self, peer_id: &PeerId, causal: &Causal) -> Result<()> {
        self.join_store(causal.ctx.doc, peer_id, &causal.store, &causal.ctx.dots)?;
        for peer_id in causal.ctx.dots.peers() {
            self.docs
                .extend_present(&causal.ctx.doc, peer_id, causal.ctx.dots.max(peer_id))?;
        }
        Ok(())
    }

    pub fn unjoin(&self, peer_id: &PeerId, other: &Archived<CausalContext>) -> Result<Causal> {
        let prefix = PathBuf::new(other.doc);
        let ctx = self.ctx(other.doc)?;
        let diff = ctx.dots.difference(&other.dots);
        let mut store = DotStore::default();
        for r in self.state.scan_prefix(prefix) {
            let (k, v) = r?;
            let path = Path::new(&k[..]);
            let dot = path.dot();
            if !diff.contains(&dot) {
                continue;
            }
            if !self.can(peer_id, Permission::Read, path)? {
                continue;
            }
            store.0.insert(path.to_owned(), v.to_vec());
        }
        Ok(Causal {
            ctx: CausalContext {
                doc: ctx.doc,
                schema: ctx.schema,
                dots: diff,
            },
            store: DotStore::default(),
        })
    }

    fn empty_ctx(&self, doc: DocId) -> Result<CausalContext> {
        let schema = self.docs.schema_id(&doc)?;
        Ok(CausalContext {
            doc,
            schema: schema.into(),
            dots: Default::default(),
        })
    }

    pub fn ctx(&self, doc: DocId) -> Result<CausalContext> {
        let mut ctx = self.empty_ctx(doc)?;
        ctx.dots = DotSet::from_map(self.docs.present(&doc).collect::<Result<_>>()?);
        Ok(ctx)
    }

    pub fn enable(&self, path: Path, writer: &Writer) -> Result<Causal> {
        if !self.can(writer.peer_id(), Permission::Write, path)? {
            return Err(anyhow!("unauthorized"));
        }
        let mut ctx = self.empty_ctx(path.root().unwrap())?;
        let dot = writer.dot();
        ctx.dots.insert(dot);
        Ok(Causal {
            store: DotStore::dotset(ctx.dots.iter()).prefix(path),
            ctx,
        })
    }

    pub fn disable(&self, path: Path, writer: &Writer) -> Result<Causal> {
        if !self.can(writer.peer_id(), Permission::Write, path)? {
            return Err(anyhow!("unauthorized"));
        }
        let mut ctx = self.empty_ctx(path.root().unwrap())?;
        // add all dots to be tombstoned into the context
        for i in self.state.scan_prefix(&path).keys() {
            let i = i?;
            let path = Path::new(&i);
            let dot = path.dot();
            ctx.dots.insert(dot);
        }
        Ok(Causal {
            store: DotStore::dotset([]).prefix(path),
            ctx,
        })
    }

    pub fn is_enabled(&self, path: Path<'_>) -> bool {
        self.state.scan_prefix(path).next().is_some()
    }

    pub fn assign(&self, path: Path, writer: &Writer, v: Primitive) -> Result<Causal> {
        if !self.can(writer.peer_id(), Permission::Write, path)? {
            return Err(anyhow!("unauthorized"));
        }
        let mut ctx = self.ctx(path.root().unwrap())?;
        // add all dots to be tombstoned into the context
        for i in self.state.scan_prefix(&path).keys() {
            let i = i?;
            let path = Path::new(&i);
            let dot = path.dot();
            ctx.dots.insert(dot);
        }
        // add the new value into the context with a new dot
        let dot = writer.dot();
        ctx.dots.insert(dot);
        let mut store = BTreeMap::new();
        store.insert(dot, v);
        Ok(Causal {
            store: DotStore::dotfun(store).prefix(path),
            ctx,
        })
    }

    pub fn values(&self, path: Path<'_>) -> impl Iterator<Item = sled::Result<Ref<Primitive>>> {
        self.state
            .scan_prefix(path)
            .values()
            .map(|res| res.map(Ref::new))
    }

    pub fn remove(&self, path: Path, writer: &Writer) -> Result<Causal> {
        if !self.can(writer.peer_id(), Permission::Write, path)? {
            return Err(anyhow!("unauthorized"));
        }
        let mut ctx = self.empty_ctx(path.root().unwrap())?;
        let dot = writer.dot();
        ctx.dots.insert(dot);
        for res in self.state.scan_prefix(path).keys() {
            let key = res?;
            let key = Path::new(&key[..]);
            let ty = key.ty();
            if ty != Some(DotStoreType::Set) && ty != Some(DotStoreType::Fun) {
                continue;
            }
            let dot = key.dot();
            ctx.dots.insert(dot);
        }
        Ok(Causal {
            store: DotStore::default(),
            ctx,
        })
    }

    pub fn say(&self, path: Path, writer: &Writer, policy: Policy) -> Result<Causal> {
        if !match &policy {
            Policy::Can(_, perm) | Policy::CanIf(_, perm, _) => {
                if perm.controllable() {
                    self.can(writer.peer_id(), Permission::Control, path)?
                } else {
                    self.can(writer.peer_id(), Permission::Own, path)?
                }
            }
            Policy::Revokes(_) => self.can(writer.peer_id(), Permission::Control, path)?,
        } {
            return Err(anyhow!("unauthorized"));
        }
        let mut ctx = self.empty_ctx(path.root().unwrap())?;
        let dot = writer.dot();
        ctx.dots.insert(dot);
        let mut store = BTreeMap::new();
        store.insert(dot, policy);
        Ok(Causal {
            store: DotStore::policy(store).prefix(path),
            ctx,
        })
    }

    pub fn transform(
        &self,
        doc: &DocId,
        schema_id: &Hash,
        from: &ArchivedLenses,
        to: &ArchivedLenses,
    ) -> Result<()> {
        from.transform_crdt(doc, self, to)?;
        self.docs.set_schema_id(doc, schema_id)?;
        Ok(())
    }
}

#[cfg(test)]
mod tests {
    use super::*;
    use crate::props::*;
    use crate::{Backend, Kind, Lens, PrimitiveKind};
    use proptest::prelude::*;
    use std::pin::Pin;

    #[async_std::test]
    async fn test_ewflag() -> Result<()> {
        let mut sdk = Backend::memory()?;
        let peer = PeerId::new([0; 32]);
        let hash = sdk.register(vec![Lens::Make(Kind::Flag)])?;
        let doc = sdk.frontend().create_doc(peer, &hash)?;
        Pin::new(&mut sdk).await?;
        let op = doc.cursor().enable()?;
        assert!(!doc.cursor().enabled()?);
        sdk.join(&peer, op)?;
        assert!(doc.cursor().enabled()?);
        let op = doc.cursor().disable()?;
<<<<<<< HEAD
        sdk.join(&peer, op)?;
=======
        println!("created op {:?}", op);
        doc.join(&peer, op)?;
        println!("joined op");
>>>>>>> f96590de
        assert!(!doc.cursor().enabled()?);
        Ok(())
    }

    #[async_std::test]
    #[ignore]
    async fn test_ewflag_unjoin() -> Result<()> {
        let peer1 = PeerId::new([0; 32]);

        let sdk1 = Backend::memory()?;
        let hash1 = sdk1.register(vec![Lens::Make(Kind::Flag)])?;
        let mut doc1 = sdk1.create_doc(peer1)?;
        doc1.transform(hash1)?;
        sdk1.await?;

        let sdk2 = Backend::memory()?;
        let mut doc2 = sdk2.create_doc(peer1)?;
        let hash2 = sdk2.register(vec![Lens::Make(Kind::Flag)])?;
        doc2.transform(hash2)?;
        sdk2.await?;
        assert!(hash1 == hash2);

        let mut op = doc1.cursor().enable()?;
        doc1.join(&peer1, op.clone())?;
        op.ctx.doc = *doc2.id();
        doc2.join(&peer1, op)?;

        assert!(doc1.cursor().enabled()?);
        assert!(doc2.cursor().enabled()?);

        let ctx_after_enable = doc1.ctx()?;
        let mut op = doc1.cursor().disable()?;
        doc1.join(&peer1, op.clone())?;
        let ctx_after_disable = doc1.ctx()?;
        if false {
            // apply the op
            op.ctx.doc = *doc2.id();
            doc2.join(&peer1, op)?;
        } else {
            // compute the delta using unjoin, and apply that
            let mut delta = doc1.unjoin(&peer1, ctx_after_enable.as_ref())?;
            let diff = ctx_after_disable
                .to_owned()?
                .dots
                .difference(&ctx_after_enable.to_owned()?.dots);
            println!("op {:?}", op);
            println!("ctx after enable {:?}", ctx_after_enable.to_owned()?.dots);
            println!("ctx after disable {:?}", ctx_after_disable.to_owned()?.dots);
            println!("difference {:?}", diff);
            println!("delta {:?}", delta);
            delta.ctx.doc = *doc2.id();
            println!("{:?}", delta.store());
            doc2.join(&peer1, delta)?;
        }
        assert!(!doc1.cursor().enabled()?);
        assert!(!doc2.cursor().enabled()?);

        Ok(())
    }

    #[async_std::test]
    async fn test_mvreg() -> Result<()> {
        let mut sdk = Backend::memory()?;
        let hash = sdk.register(vec![Lens::Make(Kind::Reg(PrimitiveKind::U64))])?;
        let peer1 = PeerId::new([1; 32]);
        let doc = sdk.frontend().create_doc(peer1, &hash)?;
        Pin::new(&mut sdk).await?;

        let peer2 = PeerId::new([2; 32]);
        let op = doc.cursor().say_can(Some(peer2), Permission::Write)?;
        sdk.join(&peer1, op)?;
        Pin::new(&mut sdk).await?;

        let op1 = doc.cursor().assign(Primitive::U64(42))?;
        sdk.join(&peer1, op1)?;

        //TODO
        //let op2 = crdt.assign(path.as_path(), &peer2, Primitive::U64(43))?;
        //crdt.join(&peer2, &op2)?;

        let values = doc.cursor().u64s()?.collect::<Result<BTreeSet<u64>>>()?;
        //assert_eq!(values.len(), 2);
        assert!(values.contains(&42));
        //assert!(values.contains(&43));

        let op = doc.cursor().assign(Primitive::U64(99))?;
        sdk.join(&peer1, op)?;

        let values = doc.cursor().u64s()?.collect::<Result<BTreeSet<u64>>>()?;
        assert_eq!(values.len(), 1);
        assert!(values.contains(&99));

        Ok(())
    }

    #[async_std::test]
    async fn test_ormap() -> Result<()> {
        let mut sdk = Backend::memory()?;
        let peer = PeerId::new([1; 32]);
        let hash = sdk.register(vec![
            Lens::Make(Kind::Table(PrimitiveKind::Str)),
            Lens::LensMapValue(Box::new(Lens::Make(Kind::Table(PrimitiveKind::Str)))),
            Lens::LensMapValue(Box::new(Lens::LensMapValue(Box::new(Lens::Make(
                Kind::Reg(PrimitiveKind::U64),
            ))))),
        ])?;
        let doc = sdk.frontend().create_doc(peer, &hash)?;
        Pin::new(&mut sdk).await?;

        let a = Primitive::Str("a".into());
        let b = Primitive::Str("b".into());
        let cur = doc.cursor().key(&a)?.key(&b)?;
        let op = cur.assign(Primitive::U64(42))?;
        sdk.join(&peer, op)?;

        let values = cur.u64s()?.collect::<Result<BTreeSet<u64>>>()?;
        assert_eq!(values.len(), 1);
        assert!(values.contains(&42));

        let cur = doc.cursor().key(&a)?;
        let op = cur.remove(b.clone())?;
        sdk.join(&peer, op)?;

        let values = cur.key(&b)?.u64s()?.collect::<Result<BTreeSet<u64>>>()?;
        assert!(values.is_empty());

        Ok(())
    }

    proptest! {
        #[test]
        fn causal_unjoin(a in arb_causal(arb_flatdotstore()), b in arb_causal_ctx()) {
            let b = a.unjoin(&b);
            prop_assert_eq!(join(&a, &b), a);
        }

        #[test]
        fn causal_join_idempotent(a in arb_causal(arb_flatdotstore())) {
            prop_assert_eq!(join(&a, &a), a);
        }

        #[test]
        fn causal_join_commutative(dots in arb_causal(arb_flatdotstore()), a in arb_causal_ctx(), b in arb_causal_ctx()) {
            let a = dots.unjoin(&a);
            let b = dots.unjoin(&b);
            prop_assert_eq!(join(&a, &b), join(&b, &a));
        }

        #[test]
        fn causal_join_associative(dots in arb_causal(arb_flatdotstore()), a in arb_causal_ctx(), b in arb_causal_ctx(), c in arb_causal_ctx()) {
            let a = dots.unjoin(&a);
            let b = dots.unjoin(&b);
            let c = dots.unjoin(&c);
            prop_assert_eq!(join(&join(&a, &b), &c), join(&a, &join(&b, &c)));
        }

        #[test]
        #[ignore]
        // TODO: crdt can infer defaults from path, causal just sets it to null
        fn crdt_join(dots in arb_causal(arb_flatdotstore()), a in arb_causal_ctx(), b in arb_causal_ctx()) {
            let a = dots.unjoin(&a);
            let b = dots.unjoin(&b);
            let crdt = causal_to_crdt(&a);
            let c = join(&a, &b);
            crdt.join(&dots.ctx.doc.into(), &b).unwrap();
            let c2 = crdt_to_causal(&crdt, &dots.ctx);
            assert_eq!(c, c2);
        }

        #[test]
        #[ignore]
        fn crdt_unjoin(causal in arb_causal(arb_flatdotstore()), ctx in arb_causal_ctx()) {
            let peer_id = PeerId::new([0; 32]);
            let crdt = causal_to_crdt(&causal);
            let c = causal.unjoin(&ctx);
            let actx = Ref::archive(&ctx);
            let c2 = crdt.unjoin(&peer_id, actx.as_ref()).unwrap();
            assert_eq!(c, c2);
        }
    }
}<|MERGE_RESOLUTION|>--- conflicted
+++ resolved
@@ -890,13 +890,7 @@
         sdk.join(&peer, op)?;
         assert!(doc.cursor().enabled()?);
         let op = doc.cursor().disable()?;
-<<<<<<< HEAD
         sdk.join(&peer, op)?;
-=======
-        println!("created op {:?}", op);
-        doc.join(&peer, op)?;
-        println!("joined op");
->>>>>>> f96590de
         assert!(!doc.cursor().enabled()?);
         Ok(())
     }
