use crate::acl::{Acl, Permission};
use crate::dotset::{AbstractDotSet, Dot, DotSet};
use crate::id::{DocId, PeerId};
use crate::lens::ArchivedLenses;
use crate::path::{Path, PathBuf};
use crate::subscriber::Subscriber;
use anyhow::Result;
use bytecheck::CheckBytes;
use rkyv::{Archive, Archived, Deserialize, Serialize};
use std::collections::BTreeSet;
use std::iter::FromIterator;

#[derive(Clone, Debug, Default, Eq, PartialEq, Archive, Deserialize, Serialize)]
#[archive(bound(serialize = "__S: rkyv::ser::ScratchSpace + rkyv::ser::Serializer"))]
#[archive_attr(derive(Debug, CheckBytes))]
#[archive_attr(check_bytes(
    bound = "__C: rkyv::validation::ArchiveContext, <__C as rkyv::Fallible>::Error: std::error::Error"
))]
#[repr(C)]
pub struct DotStore(BTreeSet<PathBuf>);

impl DotStore {
    pub fn new() -> Self {
        Self::default()
    }

    pub fn is_empty(&self) -> bool {
        self.0.is_empty()
    }

    /// prefix the entire dot store with a path
    pub fn prefix(&self, path: Path) -> Self {
        Self(
            self.0
                .iter()
                .map(|p| {
                    let mut path = path.to_owned();
                    path.extend(p.as_path());
                    path
                })
                .collect(),
        )
    }

    pub fn contains(&self, path: Path) -> bool {
        self.0.contains(path.as_ref())
    }

    pub fn insert(&mut self, path: PathBuf) {
        self.0.insert(path);
    }

    pub fn iter(&self) -> impl Iterator<Item = Path<'_>> + '_ {
        self.0.iter().map(|path| path.as_path())
    }

    pub fn dots(&self) -> impl Iterator<Item = Dot> + '_ {
        self.0.iter().map(|path| path.as_path().dot())
    }

    pub fn union(&mut self, other: &Self) {
        for path in other.iter() {
            self.insert(path.to_owned());
        }
    }

    pub fn difference(&self, other: &impl AbstractDotSet) -> Self {
        self.iter()
            .filter(|path| !other.contains(&path.dot()))
            .map(|path| path.to_owned())
            .collect()
    }
}

impl FromIterator<PathBuf> for DotStore {
    fn from_iter<I>(iter: I) -> Self
    where
        I: IntoIterator<Item = PathBuf>,
    {
        let mut store = DotStore::new();
        for path in iter.into_iter() {
            store.insert(path);
        }
        store
    }
}

impl ArchivedDotStore {
    pub fn dots(&self) -> impl Iterator<Item = Dot> + '_ {
        self.0.iter().map(|path| path.as_path().dot())
    }
}

#[derive(Clone, Default, Eq, PartialEq, Archive, Deserialize, Serialize)]
#[archive_attr(derive(Debug, CheckBytes))]
#[repr(C)]
pub struct CausalContext {
    /// the dots to be considered. These are the dots in the store.
    pub(crate) store: DotSet,
    /// the expired dots. The intersection of this and dots must be empty.
    pub(crate) expired: DotSet,
}

impl CausalContext {
    pub fn new() -> Self {
        Self {
            store: Default::default(),
            expired: Default::default(),
        }
    }

    pub fn store(&self) -> &DotSet {
        &self.store
    }

    pub fn expired(&self) -> &DotSet {
        &self.expired
    }
}

impl ArchivedCausalContext {
    pub fn store(&self) -> &Archived<DotSet> {
        &self.store
    }

    pub fn expired(&self) -> &Archived<DotSet> {
        &self.expired
    }
}

impl std::fmt::Debug for CausalContext {
    fn fmt(&self, f: &mut std::fmt::Formatter) -> std::fmt::Result {
        f.debug_struct("CausalContext")
            .field("store", &self.store)
            .field("expired", &self.expired)
            .finish()
    }
}

#[derive(Clone, Debug, Eq, PartialEq, Archive, Deserialize, Serialize)]
#[archive_attr(derive(Debug, CheckBytes))]
#[repr(C)]
pub struct Causal {
    pub(crate) store: DotStore,
    pub(crate) expired: DotStore,
}

impl Causal {
    pub fn store(&self) -> &DotStore {
        &self.store
    }

    pub fn expired(&self) -> &DotStore {
        &self.expired
    }

    pub fn join(&mut self, that: &Causal) {
        self.store.union(&that.store);
        self.expired.union(&that.expired);
        let expired = &self.expired;
        self.store
            .0
            .retain(|path| !expired.contains(path.as_path()));
    }

    pub fn unjoin(&self, ctx: &CausalContext) -> Self {
        let expired = self.expired.difference(&ctx.expired);
        let store = self.store.difference(&ctx.store).difference(&ctx.expired);
        Self { expired, store }
    }

    pub fn ctx(&self) -> CausalContext {
        CausalContext {
            store: self.store.dots().collect(),
            expired: self.expired.dots().collect(),
        }
    }

    pub fn transform(&mut self, from: &ArchivedLenses, to: &ArchivedLenses) {
        let mut store = DotStore::new();
        for path in self.store.iter() {
            if let Some(path) = from.transform_path(path, to) {
                store.insert(path);
            }
        }
        self.store = store;
        let mut expired = DotStore::new();
        for path in self.expired.iter() {
            if let Some(path) = from.transform_path(path, to) {
                expired.insert(path);
            }
        }
        self.expired = expired;
    }
}

impl ArchivedCausal {
    pub fn ctx(&self) -> CausalContext {
        CausalContext {
            store: self.store.dots().collect(),
            expired: self.expired.dots().collect(),
        }
    }
}

#[derive(Clone)]
pub struct Crdt {
    store: sled::Tree,
    expired: sled::Tree,
    acl: Acl,
}

impl std::fmt::Debug for Crdt {
    fn fmt(&self, f: &mut std::fmt::Formatter<'_>) -> std::fmt::Result {
        f.debug_struct("Crdt")
            .field("store", &StateDebug(&self.store))
            .field("expired", &StateDebug(&self.expired))
            .field("acl", &self.acl)
            .finish()
    }
}

struct StateDebug<'a>(&'a sled::Tree);

impl<'a> std::fmt::Debug for StateDebug<'a> {
    fn fmt(&self, f: &mut std::fmt::Formatter<'_>) -> std::fmt::Result {
        let mut m = f.debug_map();
        for e in self.0.iter().keys() {
            let k = e.map_err(|_| std::fmt::Error::default())?;
            let path = Path::new(&k);
            m.entry(&path.dot(), &path);
        }
        m.finish()
    }
}

impl Crdt {
    pub fn new(store: sled::Tree, expired: sled::Tree, acl: Acl) -> Self {
        Self {
            store,
            expired,
            acl,
        }
    }

    pub fn iter(&self) -> impl Iterator<Item = sled::Result<sled::IVec>> {
        self.store.iter().keys()
    }

    pub fn scan_path(&self, path: Path) -> impl Iterator<Item = Result<sled::IVec>> + '_ {
        self.store
            .scan_prefix(path)
            .keys()
            .map(|k| k.map_err(Into::into))
    }

    pub fn watch_path(&self, path: Path) -> Subscriber {
        Subscriber::new(
            self.store.watch_prefix(path),
            self.acl.subscribe(&path.first().unwrap().doc().unwrap()),
        )
    }

    pub fn can(&self, peer: &PeerId, perm: Permission, path: Path) -> Result<bool> {
        self.acl.can(*peer, perm, path)
    }

    pub fn ctx(&self, doc: &DocId) -> Result<CausalContext> {
        let mut ctx = CausalContext::new();
        let mut path = PathBuf::new();
        path.doc(doc);
        for r in self.store.scan_prefix(path.as_path()).keys() {
            let k = r?;
            let dot = Path::new(&k).dot();
            ctx.store.insert(dot);
        }
        for r in self.expired.scan_prefix(path.as_path()).keys() {
            let k = r?;
            let dot = Path::new(&k).dot();
            ctx.expired.insert(dot);
        }
        Ok(ctx)
    }

    pub fn join_policy(&self, causal: &Causal) -> Result<()> {
        for path in causal.store.iter() {
            if path.last().unwrap().policy().is_some() {
                self.store.insert(path.to_owned(), &[])?;
            }
        }
        Ok(())
    }

    pub fn join(&self, peer: &PeerId, causal: &Causal) -> Result<()> {
        for path in causal.store.iter() {
            if !self.expired.contains_key(path.as_ref())? && !causal.expired.contains(path) {
                if !self.can(peer, Permission::Write, path)? {
                    tracing::info!("join: peer is unauthorized to insert {}", path);
                    continue;
                }
                self.store.insert(path.to_owned(), &[])?;
            }
        }
        for path in causal.expired.iter() {
            if !self.can(peer, Permission::Write, path)? {
                tracing::info!("join: peer is unauthorized to remove {}", path);
                continue;
            }
            if self.store.contains_key(path)? {
                self.store.remove(path)?;
            }
            self.expired.insert(&path, &[])?;
        }
        Ok(())
    }

    pub fn unjoin(
        &self,
        peer_id: &PeerId,
        doc: &DocId,
        other: &Archived<CausalContext>,
    ) -> Result<Causal> {
        let mut path = PathBuf::new();
        path.doc(doc);

        let ctx = self.ctx(doc)?;
        let expired_dots = ctx.expired.difference(&other.expired);
        let store_dots = ctx
            .store
            .difference(&other.store)
            .difference(&other.expired);

        let mut store = DotStore::new();
        for r in self.store.scan_prefix(path.as_ref()).keys() {
            let k = r?;
            let path = Path::new(&k[..]);
            let dot = path.dot();
            if !store_dots.contains(&dot) {
                continue;
            }
            if !self.can(peer_id, Permission::Read, path)? {
                tracing::info!("unjoin: peer is unauthorized to read {}", path);
                continue;
            }
            if store_dots.contains(&dot) {
                store.insert(path.to_owned());
            }
        }
        let mut expired = DotStore::new();
        for r in self.expired.scan_prefix(path.as_ref()).keys() {
            let k = r?;
            let path = Path::new(&k[..]);
            let dot = path.dot();
            if !expired_dots.contains(&dot) {
                continue;
            }
            if !self.can(peer_id, Permission::Read, path)? {
                tracing::info!("unjoin: peer is unauthorized to read {}", path);
                continue;
            }
            if expired_dots.contains(&dot) {
                expired.insert(path.to_owned());
            }
        }
        Ok(Causal { expired, store })
    }

    pub fn remove(&self, doc: &DocId) -> Result<()> {
        let mut path = PathBuf::new();
        path.doc(doc);
        for r in self.store.scan_prefix(&path).keys() {
            let k = r?;
            self.store.remove(k)?;
        }
        for r in self.expired.scan_prefix(&path).keys() {
            let k = r?;
            self.expired.remove(k)?;
        }
        Ok(())
    }

    pub fn transform(&self, doc: &DocId, from: &ArchivedLenses, to: &ArchivedLenses) -> Result<()> {
        let mut path = PathBuf::new();
        path.doc(doc);
        for r in self.scan_path(path.as_path()) {
            let k = r?;
            let path = Path::new(&k);
            if let Some(path) = from.transform_path(path, to) {
                self.store.insert(path, &[])?;
            }
            self.store.remove(k)?;
        }
        for r in self.scan_path(path.as_path()) {
            let k = r?;
            let path = Path::new(&k);
            if let Some(path) = from.transform_path(path, to) {
                self.expired.insert(path, &[])?;
            }
            self.expired.remove(k)?;
        }
        Ok(())
    }
}

#[cfg(test)]
mod tests {
    use super::*;
    use crate::doc::Backend;
    use crate::lens::{Kind, Lens};
    use crate::schema::PrimitiveKind;
    use crate::util::Ref;
    use crate::{props::*, Keypair};
    use proptest::prelude::*;
    use std::pin::Pin;

    #[async_std::test]
    async fn test_ewflag() -> Result<()> {
        let mut sdk = Backend::memory()?;
        let peer = sdk.frontend().generate_keypair()?;
        let hash = sdk.register(vec![Lens::Make(Kind::Flag)])?;
        let doc = sdk
            .frontend()
            .create_doc(peer, &hash, Keypair::generate())?;
        Pin::new(&mut sdk).await?;
        assert!(!doc.cursor().enabled()?);

        let op = doc.cursor().enable()?;
        doc.apply(&op)?;
        assert!(doc.cursor().enabled()?);

        let op = doc.cursor().disable()?;
        doc.apply(&op)?;
        assert!(!doc.cursor().enabled()?);

        Ok(())
    }

    #[async_std::test]
    async fn test_ewflag_unjoin() -> Result<()> {
        let la = Keypair::generate();
        let key = Keypair::generate();
        let peer = key.peer_id();

        let mut sdk1 = Backend::memory()?;
        let hash1 = sdk1.register(vec![Lens::Make(Kind::Flag)])?;
        sdk1.frontend().add_keypair(key)?;
        let doc1 = sdk1.frontend().create_doc(peer, &hash1, la)?;
        Pin::new(&mut sdk1).await?;

        let mut sdk2 = Backend::memory()?;
        let hash2 = sdk2.register(vec![Lens::Make(Kind::Flag)])?;
        sdk2.frontend().add_keypair(key)?;
        let doc2 = sdk2.frontend().create_doc(peer, &hash2, la)?;
        Pin::new(&mut sdk2).await?;
        assert_eq!(hash1, hash2);

        let op = doc1.cursor().enable()?;
        doc1.apply(&op)?;
        doc2.apply(&op)?;

        assert!(doc1.cursor().enabled()?);
        assert!(doc2.cursor().enabled()?);

        let op = doc1.cursor().disable()?;
        doc1.apply(&op)?;

        let delta = sdk1.unjoin(&peer, doc1.id(), Ref::archive(&doc2.ctx()?).as_ref())?;
        println!("{:?}", delta);
        sdk2.join(&peer, doc1.id(), &hash1, delta)?;

        assert!(!doc1.cursor().enabled()?);
        assert!(!doc2.cursor().enabled()?);

        Ok(())
    }

    #[async_std::test]
    async fn test_mvreg() -> Result<()> {
        let la = Keypair::generate();
        let mut sdk = Backend::memory()?;
        let hash = sdk.register(vec![Lens::Make(Kind::Reg(PrimitiveKind::U64))])?;
<<<<<<< HEAD
        let peer1 = PeerId::new([1; 32]);
        let doc = sdk.frontend().create_doc(peer1, &hash, la)?;
        Pin::new(&mut sdk).await?;

        let mut sdk2 = Backend::memory()?;
        let hash2 = sdk2.register(vec![Lens::Make(Kind::Reg(PrimitiveKind::U64))])?;
        let peer2 = PeerId::new([2; 32]);
        let doc2 = sdk2.frontend().create_doc(peer2, &hash2, la)?;
        Pin::new(&mut sdk2).await?;

        let peer2 = PeerId::new([2; 32]);
=======
        let peer1 = sdk.frontend().generate_keypair()?;
        let doc = sdk
            .frontend()
            .create_doc(peer1, &hash, Keypair::generate())?;
        Pin::new(&mut sdk).await?;

        let peer2 = sdk.frontend().generate_keypair()?;
>>>>>>> 21afc75f
        let op = doc.cursor().say_can(Some(peer2), Permission::Write)?;
        doc.apply(&op)?;
        Pin::new(&mut sdk).await?;
        let doc2 = sdk.frontend().doc_as(*doc.id(), &peer2)?;

        let op1 = doc.cursor().assign_u64(42)?;
        let op2 = doc2.cursor().assign_u64(43)?;
        doc.apply(&op1)?;
<<<<<<< HEAD

        let op2 = doc2.cursor().assign_u64(43)?;
=======
>>>>>>> 21afc75f
        doc.apply(&op2)?;

        let values = doc.cursor().u64s()?.collect::<Result<BTreeSet<u64>>>()?;
        assert_eq!(values.len(), 2);
        assert!(values.contains(&42));
        assert!(values.contains(&43));

        let op = doc.cursor().assign_u64(99)?;
        doc.apply(&op)?;

        let values = doc.cursor().u64s()?.collect::<Result<BTreeSet<u64>>>()?;
        assert_eq!(values.len(), 1);
        assert!(values.contains(&99));

        Ok(())
    }

    #[async_std::test]
    async fn test_orarray_smoke() -> Result<()> {
        let mut sdk = Backend::memory()?;
        let peer = PeerId::new([1; 32]);
        let hash = sdk.register(vec![
            Lens::Make(Kind::Array),
            Lens::LensMapValue(Box::new(Lens::Make(Kind::Reg(PrimitiveKind::U64)))),
        ])?;
        let doc = sdk
            .frontend()
            .create_doc(peer, &hash, Keypair::generate())?;
        Pin::new(&mut sdk).await?;
        let cur = doc.cursor().index(0)?;
        let op = cur.assign_u64(42)?;

        let op1 = cur.assign_u64(43)?;
        doc.apply(&op)?;
        doc.apply(&op1)?;

        let r = doc
            .cursor()
            .index(0)?
            .u64s()?
            .collect::<anyhow::Result<BTreeSet<_>>>()?;
        assert_eq!(r.len(), 2);
        assert!(r.contains(&42));
        assert!(r.contains(&43));

        let op2 = cur.assign_u64(44)?;
        doc.apply(&op2)?;

        let r = doc
            .cursor()
            .index(0)?
            .u64s()?
            .collect::<anyhow::Result<Vec<_>>>()?;
        assert_eq!(r, vec![44]);

        let op_delete = doc.cursor().index(0)?.delete()?;
        doc.apply(&op_delete)?;
        assert!(doc.cursor().index(0)?.u64s()?.next().is_none());

        Ok(())
    }

    // FIXME Fraction Ordering
    #[ignore]
    #[async_std::test]
    async fn test_orarray_move() -> Result<()> {
        let mut sdk = Backend::memory()?;
        let peer = PeerId::new([1; 32]);
        let hash = sdk.register(vec![
            Lens::Make(Kind::Array),
            Lens::LensMapValue(Box::new(Lens::Make(Kind::Reg(PrimitiveKind::U64)))),
        ])?;
        let doc = sdk
            .frontend()
            .create_doc(peer, &hash, Keypair::generate())?;
        Pin::new(&mut sdk).await?;
        for i in 0..10 {
            let op = doc.cursor().index(i)?.assign_u64(i as u64)?;
            doc.apply(&op)?;
        }
        let mut r = vec![];
        for i in 0..10 {
            r.extend(doc.cursor().index(i)?.u64s()?.collect::<Result<Vec<_>>>()?);
        }
        assert_eq!(r, vec![0, 1, 2, 3, 4, 5, 6, 7, 8, 9]);

        println!("{:#?}", doc);
        let move_op = doc.cursor().index(5)?.r#move(2)?;
        println!("move_op {:#?}", move_op);
        doc.apply(&move_op)?;

        let mut r = vec![];
        for i in 0..10 {
            r.extend(doc.cursor().index(i)?.u64s()?.collect::<Result<Vec<_>>>()?);
        }
        assert_eq!(r, vec![0, 1, 5, 2, 3, 4, 6, 7, 8, 9]);
        Ok(())
    }

    #[async_std::test]
    async fn test_ormap() -> Result<()> {
        let mut sdk = Backend::memory()?;
        let peer = sdk.frontend().generate_keypair()?;
        let hash = sdk.register(vec![
            Lens::Make(Kind::Table(PrimitiveKind::Str)),
            Lens::LensMapValue(Box::new(Lens::Make(Kind::Table(PrimitiveKind::Str)))),
            Lens::LensMapValue(Box::new(Lens::LensMapValue(Box::new(Lens::Make(
                Kind::Reg(PrimitiveKind::U64),
            ))))),
        ])?;
        let doc = sdk
            .frontend()
            .create_doc(peer, &hash, Keypair::generate())?;
        Pin::new(&mut sdk).await?;

        let cur = doc.cursor().key_str("a")?.key_str("b")?;
        let op = cur.assign_u64(42)?;
        doc.apply(&op)?;

        let values = cur.u64s()?.collect::<Result<BTreeSet<u64>>>()?;
        assert_eq!(values.len(), 1);
        assert!(values.contains(&42));
        println!("{:#?}", doc);
        assert!(false);

        let op = doc.cursor().key_str("a")?.key_str("b")?.remove()?;
        doc.apply(&op)?;

        let values = doc
            .cursor()
            .key_str("a")?
            .key_str("b")?
            .u64s()?
            .collect::<Result<BTreeSet<u64>>>()?;
        assert!(values.is_empty());

        Ok(())
    }

    proptest! {
        #[test]
        fn causal_unjoin(a in arb_causal(), b in arb_causal()) {
            let b = a.unjoin(&b.ctx());
            prop_assert_eq!(join(&a, &b), a);
        }

        #[test]
        fn causal_join_idempotent(a in arb_causal()) {
            prop_assert_eq!(join(&a, &a), a);
        }

        #[test]
        fn causal_join_commutative(a in arb_causal(), b in arb_causal()) {
            let ab = join(&a, &b);
            let ba = join(&b, &a);
            prop_assert_eq!(ab, ba);
        }

        #[test]
        fn causal_join_associative(a in arb_causal(), b in arb_causal(), c in arb_causal()) {
            prop_assert_eq!(join(&join(&a, &b), &c), join(&a, &join(&b, &c)));
        }

        #[test]
        fn crdt_join(a in arb_causal(), b in arb_causal()) {
            let doc = DocId::new([0; 32]);
            let crdt = causal_to_crdt(&doc, &a);
            let c = join(&a, &b);
            crdt.join(&doc.into(), &b).unwrap();
            let c2 = crdt_to_causal(&doc, &crdt);
            assert_eq!(c, c2);
        }

        #[test]
        fn crdt_unjoin(a in arb_causal(), b in arb_causal()) {
            let doc = DocId::new([0; 32]);
            let crdt = causal_to_crdt(&doc, &a);
            let c = a.unjoin(&b.ctx());
            let actx = Ref::archive(&b.ctx());
            let c2 = crdt.unjoin(&doc.into(), &doc, actx.as_ref()).unwrap();
            assert_eq!(c, c2);
        }
    }
}<|MERGE_RESOLUTION|>--- conflicted
+++ resolved
@@ -476,22 +476,8 @@
 
     #[async_std::test]
     async fn test_mvreg() -> Result<()> {
-        let la = Keypair::generate();
         let mut sdk = Backend::memory()?;
         let hash = sdk.register(vec![Lens::Make(Kind::Reg(PrimitiveKind::U64))])?;
-<<<<<<< HEAD
-        let peer1 = PeerId::new([1; 32]);
-        let doc = sdk.frontend().create_doc(peer1, &hash, la)?;
-        Pin::new(&mut sdk).await?;
-
-        let mut sdk2 = Backend::memory()?;
-        let hash2 = sdk2.register(vec![Lens::Make(Kind::Reg(PrimitiveKind::U64))])?;
-        let peer2 = PeerId::new([2; 32]);
-        let doc2 = sdk2.frontend().create_doc(peer2, &hash2, la)?;
-        Pin::new(&mut sdk2).await?;
-
-        let peer2 = PeerId::new([2; 32]);
-=======
         let peer1 = sdk.frontend().generate_keypair()?;
         let doc = sdk
             .frontend()
@@ -499,7 +485,6 @@
         Pin::new(&mut sdk).await?;
 
         let peer2 = sdk.frontend().generate_keypair()?;
->>>>>>> 21afc75f
         let op = doc.cursor().say_can(Some(peer2), Permission::Write)?;
         doc.apply(&op)?;
         Pin::new(&mut sdk).await?;
@@ -508,11 +493,6 @@
         let op1 = doc.cursor().assign_u64(42)?;
         let op2 = doc2.cursor().assign_u64(43)?;
         doc.apply(&op1)?;
-<<<<<<< HEAD
-
-        let op2 = doc2.cursor().assign_u64(43)?;
-=======
->>>>>>> 21afc75f
         doc.apply(&op2)?;
 
         let values = doc.cursor().u64s()?.collect::<Result<BTreeSet<u64>>>()?;
@@ -533,11 +513,11 @@
     #[async_std::test]
     async fn test_orarray_smoke() -> Result<()> {
         let mut sdk = Backend::memory()?;
-        let peer = PeerId::new([1; 32]);
         let hash = sdk.register(vec![
             Lens::Make(Kind::Array),
             Lens::LensMapValue(Box::new(Lens::Make(Kind::Reg(PrimitiveKind::U64)))),
         ])?;
+        let peer = sdk.frontend().generate_keypair()?;
         let doc = sdk
             .frontend()
             .create_doc(peer, &hash, Keypair::generate())?;
