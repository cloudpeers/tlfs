use crate::{
    AbstractDotSet, Acl, ArchivedLenses, DocId, Docs, Dot, DotSet, Engine, Hash, PeerId,
    Permission, Policy, Ref, Writer,
};
use anyhow::{anyhow, Result};
use bytecheck::CheckBytes;
use rkyv::{
    archived_root, ser::serializers::AllocSerializer, Archive, Archived, Deserialize, Serialize,
};
use std::{
    borrow::Borrow,
    collections::{BTreeMap, BTreeSet},
};

#[derive(Clone, Debug, Eq, Hash, Ord, PartialEq, PartialOrd, Archive, Deserialize, Serialize)]
#[archive_attr(derive(Debug, Eq, Hash, Ord, PartialEq, PartialOrd, CheckBytes))]
#[repr(C)]
pub enum Primitive {
    Bool(bool),
    U64(u64),
    I64(i64),
    Str(String),
}

impl From<bool> for Primitive {
    fn from(b: bool) -> Self {
        Self::Bool(b)
    }
}

impl From<u64> for Primitive {
    fn from(u: u64) -> Self {
        Self::U64(u)
    }
}

impl From<i64> for Primitive {
    fn from(i: i64) -> Self {
        Self::I64(i)
    }
}

impl From<String> for Primitive {
    fn from(s: String) -> Self {
        Self::Str(s)
    }
}

impl From<&str> for Primitive {
    fn from(s: &str) -> Self {
        Self::Str(s.to_string())
    }
}
#[derive(Clone, Debug, Eq, PartialEq, Archive, Deserialize, Serialize, Default)]
#[archive(bound(serialize = "__S: rkyv::ser::ScratchSpace + rkyv::ser::Serializer"))]
#[archive_attr(derive(CheckBytes))]
#[archive_attr(check_bytes(
    bound = "__C: rkyv::validation::ArchiveContext, <__C as rkyv::Fallible>::Error: std::error::Error"
))]
#[repr(C)]
pub struct FlatDotStore(BTreeMap<PathBuf, Vec<u8>>);

fn archive<T>(value: &T) -> Vec<u8>
where
    T: Serialize<AllocSerializer<256>>,
{
    Ref::archive(value).as_bytes().to_owned()
}

fn unarchive<T>(value: &[u8]) -> anyhow::Result<T>
where
    T: Archive,
    Archived<T>: Deserialize<T, rkyv::Infallible>,
{
    let archived = unsafe { archived_root::<T>(&value) };
    Ok(archived.deserialize(&mut rkyv::Infallible)?)
}

pub trait InPlaceRelationalOps<K, V> {
    fn outer_join_with<W, L, R>(&mut self, that: &BTreeMap<K, W>, l: L, r: R)
    where
        K: Ord + Clone,
        L: Fn(&K, &mut V, Option<&W>) -> bool,
        R: Fn(&K, &W) -> Option<V>;
}

impl<K, V> InPlaceRelationalOps<K, V> for BTreeMap<K, V> {
    fn outer_join_with<W, L, R>(&mut self, that: &BTreeMap<K, W>, l: L, r: R)
    where
        K: Ord + Clone,
        L: Fn(&K, &mut V, Option<&W>) -> bool,
        R: Fn(&K, &W) -> Option<V>,
    {
        // k in that
        for (k, w) in that.iter() {
            match self.get_mut(k) {
                Some(v) => {
                    if !l(k, v, Some(w)) {
                        self.remove(k);
                    }
                }
                None => {
                    if let Some(v) = r(k, w) {
                        self.insert(k.clone(), v);
                    }
                }
            }
        }
        // k not in that
        self.retain(|k, v| that.get(k).is_some() || l(k, v, None));
    }
}

fn join_policy(a: &mut Vec<u8>, r: &[u8]) {
    let mut l: BTreeSet<Policy> = unarchive(a.as_ref()).unwrap();
    let r: BTreeSet<Policy> = unarchive(r).unwrap();
    l.extend(r.into_iter());
    *a = archive(&l);
}

impl FlatDotStore {
    pub fn policy(path: Path, args: BTreeMap<Dot, BTreeSet<Policy>>) -> Self {
        Self(
            args.iter()
                .map(|(dot, policies)| {
                    let mut path = path.to_owned();
                    path.policy(dot);
                    (path, archive(policies))
                })
                .collect(),
        )
    }

    pub fn dotfun(path: Path, args: BTreeMap<Dot, Primitive>) -> Self {
        Self(
            args.iter()
                .map(|(dot, primitive)| {
                    let mut path = path.to_owned();
                    path.dotfun(&dot);
                    (path, archive(primitive))
                })
                .collect(),
        )
    }

    pub fn dotset(path: Path, args: &DotSet) -> Self {
        Self(
            args.iter()
                .map(|dot| {
                    let mut path = path.to_owned();
                    path.dotset(&dot);
                    (path, Vec::new())
                })
                .collect(),
        )
    }

    pub fn dotmap(path: Path, args: BTreeMap<Primitive, Self>) -> Self {
        let entries = args.into_iter().flat_map(move |(key, store)| {
            store.0.into_iter().map(move |(k, v)| (key.clone(), k, v))
        });
        Self(
            entries
                .map(|(key, k, v)| {
                    let mut path = path.to_owned();
                    path.key(&key);
                    path.0.extend(k.0.into_iter());
                    (path, v)
                })
                .collect(),
        )
    }

    pub fn strct(path: Path, args: BTreeMap<String, Self>) -> Self {
        let entries = args.into_iter().flat_map(move |(field, store)| {
            store.0.into_iter().map(move |(k, v)| (field.clone(), k, v))
        });
        Self(
            entries
                .map(|(field, k, v)| {
                    let mut path = path.to_owned();
                    path.field(&field);
                    path.0.extend(k.0.into_iter());
                    (path, v)
                })
                .collect(),
        )
    }

    fn assert_invariants(&self) {
        debug_assert!(self.0.keys().all(|x| !x.as_path().is_empty()));
        debug_assert!(self.0.keys().all(|x| {
            let t = x.as_path().ty().unwrap();
            t == DotStoreType::Policy || t == DotStoreType::Set || t == DotStoreType::Fun
        }));
    }

    pub fn get(&self, key: &Path) -> Option<&[u8]> {
        self.0.get(key.as_ref()).map(|x| x.as_ref())
    }

    pub fn dots(&self) -> impl Iterator<Item = Dot> + '_ {
        self.0.keys().map(|x| x.as_path().dot())
    }

    pub fn join(
        &mut self,
        ctx: &impl AbstractDotSet<PeerId>,
        that: &Self,
        that_ctx: &impl AbstractDotSet<PeerId>,
    ) {
        self.0.outer_join_with(
            &that.0,
            |k, v, w| {
                let ty = k.as_path().ty().unwrap();
                let dot = k.as_path().dot();
                if let Some(w) = w {
                    match ty {
                        DotStoreType::Policy => {
                            // this is a grow only set, so we just merge them without looking at the contexts at all
                            join_policy(v, w);
                            true
                        }
                        DotStoreType::Set => {
                            if !v.is_empty() {
                                println!("{:?}", v);
                            }
                            assert!(v.is_empty());
                            assert!(w.is_empty());
                            // if we get here, the dot exists on both sides
                            // (s ∩ s')
                            true
                        }
                        DotStoreType::Fun => {
                            // { k -> m(k) ∐ m'(k), k ∈ dom m ∩ dom m' }
                            // different value for the same dot would be a bug
                            assert_eq!(v, w);
                            true
                        }
                        _ => {
                            panic!()
                        }
                    }
                } else {
                    match ty {
                        DotStoreType::Policy => {
                            // keep the policy unchanged
                            true
                        }
                        DotStoreType::Set => {
                            // only keep the dot from v if it is not in the other context
                            // (s \ c')
                            !that_ctx.contains(&dot)
                        }
                        DotStoreType::Fun => {
                            // keep all elements unmodified that are not in the other causal context
                            // { (d, v) ∊ m | d ∉ c' }
                            !that_ctx.contains(&dot)
                        }
                        _ => {
                            panic!()
                        }
                    }
                }
            },
            |k, w| {
                let ty = k.as_path().ty().unwrap();
                let dot = k.as_path().dot();
                match ty {
                    DotStoreType::Policy => {
                        // take the policy from the right
                        Some(w.clone())
                    }
                    DotStoreType::Set => {
                        // only keep the dot from w if it is not in our context
                        // (s' \ c)
                        if !ctx.contains(&dot) {
                            Some(w.clone())
                        } else {
                            None
                        }
                    }
                    DotStoreType::Fun => {
                        // copy all elements from the other fun, that are neither in our fun nor in our
                        // causal context
                        // { (d, v) ∊ m' | d ∉ c }
                        if !ctx.contains(&dot) {
                            Some(w.clone())
                        } else {
                            None
                        }
                    }
                    _ => {
                        panic!()
                    }
                }
            },
        );
        self.assert_invariants();
    }

    pub fn unjoin(&self, diff: &DotSet) -> Self {
        Self(
            self.0
                .iter()
                .filter_map(|(k, v)| {
                    if diff.contains(&k.as_path().dot()) {
                        Some((k.clone(), v.clone()))
                    } else {
                        None
                    }
                })
                .collect(),
        )
    }

    pub fn from_dot_store(value: &DotStore, prefix: PathBuf) -> Self {
        Self(iter(value, prefix).collect())
    }

    pub fn to_dot_store(&self) -> anyhow::Result<DotStore> {
        let atoms: Vec<DotStore> = self
            .0
            .iter()
            .map(|(path, value)| pair_to_dot_store(path.as_path(), value))
            .collect::<anyhow::Result<Vec<_>>>()?;
        Ok(atoms.into_iter().fold(DotStore::Null, |mut agg, elem| {
            agg.merge(&elem);
            agg
        }))
    }

    pub fn is_empty(&self) -> bool {
        self.0.is_empty()
    }
}

fn pair_to_dot_store(mut path: Path<'_>, value: &[u8]) -> anyhow::Result<DotStore> {
    let mut store = match path.ty() {
        Some(DotStoreType::Policy) => {
            let key = path.dot();
            let value = unarchive(value)?;
            let mut res = BTreeMap::new();
            res.insert(key, value);
            DotStore::Policy(res)
        }
        Some(DotStoreType::Fun) => {
            let key = path.dot();
            let value = unarchive(value)?;
            let mut res = BTreeMap::new();
            res.insert(key, value);
            DotStore::DotFun(res)
        }
        Some(DotStoreType::Set) => {
            let key = path.dot();
            let mut res = DotSet::new();
            res.insert(key);
            DotStore::DotSet(res)
        }
        _ => DotStore::Null,
    };
    while let Some(parent) = path.parent() {
        match parent.ty() {
            Some(DotStoreType::Map) => {
                let key = parent.key().to_owned()?;
                let mut res = BTreeMap::new();
                res.insert(key, store);
                store = DotStore::DotMap(res);
            }
            Some(DotStoreType::Struct) => {
                let key = parent.field();
                let mut res = BTreeMap::new();
                res.insert(key.to_owned(), store);
                store = DotStore::Struct(res);
            }
            Some(DotStoreType::Root) => {
                let doc = parent.doc();
            }
            None => {}
            x => {
                panic!("unexpected parent type {:?} {:?}", x, parent)
            }
        }
        path = parent;
    }
    Ok(store)
}

fn iter<'a>(
    value: &'a DotStore,
    prefix: PathBuf,
) -> Box<dyn Iterator<Item = (PathBuf, Vec<u8>)> + 'a> {
    match value {
        DotStore::DotSet(s) => Box::new(s.iter().map(move |dot| {
            let mut path = prefix.clone();
            path.dotset(&dot);
            (path, Vec::new())
        })),
        DotStore::DotFun(s) => Box::new(s.iter().map(move |(dot, value)| {
            let mut path = prefix.clone();
            path.dotfun(&dot);
            (path, archive(value))
        })),
        DotStore::DotMap(s) => Box::new(s.iter().flat_map(move |(k, v)| {
            let mut path = prefix.clone();
            path.key(&k);
            iter(v, path)
        })),
        DotStore::Struct(s) => Box::new(s.iter().flat_map(move |(k, v)| {
            let mut path = prefix.clone();
            path.field(&k);
            iter(v, path)
        })),
        DotStore::Policy(s) => Box::new(s.iter().flat_map(move |(dot, policies)| {
            let mut path = prefix.clone();
            path.policy(dot);
            std::iter::once((path, archive(policies)))
        })),
        DotStore::Null => Box::new(std::iter::empty()),
    }
}

#[derive(Clone, Debug, Eq, PartialEq, Archive, Deserialize, Serialize)]
#[archive(bound(serialize = "__S: rkyv::ser::ScratchSpace + rkyv::ser::Serializer"))]
#[archive_attr(derive(CheckBytes))]
#[archive_attr(check_bytes(
    bound = "__C: rkyv::validation::ArchiveContext, <__C as rkyv::Fallible>::Error: std::error::Error"
))]
#[repr(C)]
pub enum DotStore {
    Null,
    DotSet(DotSet),
    DotFun(BTreeMap<Dot, Primitive>),
    DotMap(
        #[omit_bounds]
        #[archive_attr(omit_bounds)]
        BTreeMap<Primitive, DotStore>,
    ),
    Struct(
        #[omit_bounds]
        #[archive_attr(omit_bounds)]
        BTreeMap<String, DotStore>,
    ),
    Policy(BTreeMap<Dot, Policy>),
}

#[derive(
    Clone, Copy, Debug, Eq, PartialEq, Hash, Ord, PartialOrd, Archive, Deserialize, Serialize,
)]
#[archive(as = "DotStoreType")]
#[repr(u8)]
pub enum DotStoreType {
    Root,
    Set,
    Fun,
    Map,
    Struct,
    Policy,
}

impl DotStoreType {
    fn from(u: u8) -> Option<Self> {
        use DotStoreType::*;
        match u {
            u if u == Root as u8 => Some(Root),
            u if u == Set as u8 => Some(Set),
            u if u == Fun as u8 => Some(Fun),
            u if u == Map as u8 => Some(Map),
            u if u == Struct as u8 => Some(Struct),
            u if u == Policy as u8 => Some(Policy),
            _ => None,
        }
    }

    fn default(&self) -> Option<DotStore> {
        use DotStoreType::*;
        match self {
            Root => None,
            Set => Some(DotStore::DotSet(Default::default())),
            Fun => Some(DotStore::DotFun(Default::default())),
            Map => Some(DotStore::DotMap(Default::default())),
            Struct => Some(DotStore::Struct(Default::default())),
            Policy => Some(DotStore::Policy(Default::default())),
        }
    }
}

impl DotStore {
    pub fn is_empty(&self) -> bool {
        match self {
            Self::Null => true,
            Self::DotSet(set) => set.is_empty(),
            Self::DotFun(fun) => fun.is_empty(),
            Self::DotMap(map) => map.is_empty(),
            Self::Struct(fields) => fields.is_empty(),
            Self::Policy(policy) => policy.is_empty(),
        }
    }

    pub fn dots(&self, ctx: &mut DotSet) {
        match self {
            Self::Null => {}
            Self::DotSet(set) => {
                for dot in set.iter() {
                    ctx.insert(dot);
                }
            }
            Self::DotFun(fun) => {
                for dot in fun.keys() {
                    ctx.insert(*dot);
                }
            }
            Self::DotMap(map) => {
                for store in map.values() {
                    store.dots(ctx);
                }
            }
            Self::Struct(fields) => {
                for store in fields.values() {
                    store.dots(ctx);
                }
            }
            Self::Policy(policy) => {
                for dot in policy.keys() {
                    ctx.insert(*dot);
                }
            }
        }
    }

    pub fn join(
        &mut self,
        ctx: &impl AbstractDotSet<PeerId>,
        other: &Self,
        other_ctx: &impl AbstractDotSet<PeerId>,
    ) {
        match (self, other) {
            (me @ Self::Null, other) => *me = other.clone(),
            (_, Self::Null) => {}
            (Self::DotSet(set), Self::DotSet(other)) => {
                // from the paper
                // (s, c) ∐ (s', c') = ((s ∩ s') ∪ (s \ c') (s' \ c), c ∪ c')
                // (s \ c')
                let a = set.difference(other_ctx);
                // (s' \ c)
                let b = other.difference(ctx);
                // ((s ∩ s')
                *set = set.intersection(other);
                // (s ∩ s') ∪ (s \ c') ∪ (s' \ c)
                set.union(&a);
                set.union(&b);
            }
            (Self::DotFun(fun), Self::DotFun(other)) => {
                // from the paper
                // (m, c) ∐ (m', c') = ({ k -> m(k) ∐ m'(k), k ∈ dom m ∩ dom m' } ∪
                //                      {(d, v) ∊ m | d ∉ c'} ∪ {(d, v) ∊ m' | d ∉ c}, c ∪ c')
                fun.retain(|dot, _v| {
                    if let Some(_v2) = other.get(dot) {
                        // join all elements that are in both funs
                        // { k -> m(k) ∐ m'(k), k ∈ dom m ∩ dom m' }
                        // this can only occur if a dot was reused
                        // v.join(v2);
                        true
                    } else {
                        // keep all elements unmodified that are not in the other causal context
                        // { (d, v) ∊ m | d ∉ c' }
                        !other_ctx.contains(dot)
                    }
                });
                // copy all elements from the other fun, that are neither in our fun nor in our
                // causal context
                // { (d, v) ∊ m' | d ∉ c }
                for (d, v) in other {
                    if !fun.contains_key(d) && !ctx.contains(d) {
                        fun.insert(*d, v.clone());
                    }
                }
            }
            (Self::DotMap(map), Self::DotMap(other)) => {
                // from the paper
                // (m, c) ∐ (m', c') = ({ k -> v(k), k ∈ dom m ∪ dom m' ∧ v(k) ≠ ⊥ }, c ∪ c')
                //                     where v(k) = fst ((m(k), c) ∐ (m'(k), c'))
                let mut all = map.keys().cloned().collect::<Vec<_>>();
                all.extend(other.keys().cloned());
                for key in all {
                    let v1 = map.entry(key.clone()).or_insert(DotStore::Null);
                    let v2 = other.get(&key).unwrap_or(&DotStore::Null);
                    v1.join(ctx, v2, other_ctx);
                    if v1.is_empty() {
                        map.remove(&key);
                    }
                }
            }
            (Self::Struct(fields), Self::Struct(other)) => {
                for (field, value2) in other {
                    if let Some(value) = fields.get_mut(field) {
                        value.join(ctx, value2, other_ctx);
                    } else {
                        fields.insert(field.clone(), value2.clone());
                    }
                }
            }
            (Self::Policy(policy), Self::Policy(other)) => {
                policy.extend(other.iter().map(|(k, v)| (*k, v.clone())));
            }
            (x, y) => panic!("invalid data\n l: {:?}\n r: {:?}", x, y),
        }
    }

    pub fn unjoin(&self, diff: &DotSet) -> Self {
        match self {
            Self::Null => Self::Null,
            Self::DotSet(set) => Self::DotSet(set.intersection(diff)),
            Self::DotFun(fun) => {
                let mut delta = BTreeMap::new();
                for (dot, v) in fun {
                    if diff.contains(dot) {
                        delta.insert(*dot, v.clone());
                    }
                }
                Self::DotFun(delta)
            }
            Self::DotMap(map) => {
                let mut delta = BTreeMap::new();
                for (k, v) in map {
                    let v = v.unjoin(diff);
                    if !v.is_empty() {
                        delta.insert(k.clone(), v);
                    }
                }
                Self::DotMap(delta)
            }
            Self::Struct(fields) => {
                let mut delta = BTreeMap::new();
                for (k, v) in fields {
                    let v = v.unjoin(diff);
                    if !v.is_empty() {
                        delta.insert(k.clone(), v);
                    }
                }
                Self::Struct(delta)
            }
            Self::Policy(policy) => {
                let delta = policy
                    .iter()
                    .filter(|(dot, _)| diff.contains(dot))
                    .map(|(k, v)| (*k, v.clone()))
                    .collect();
                Self::Policy(delta)
            }
        }
    }

    pub fn merge(&mut self, that: &Self) {
        match (self, that) {
            (me @ Self::Null, that) => *me = that.clone(),
            (_, Self::Null) => {}
            (Self::DotSet(this), Self::DotSet(that)) => this.union(that),
            (Self::Policy(this), Self::Policy(that)) => {
                for (k, w) in that {
                    let v = this.entry(k.clone()).or_default();
                    v.extend(w.iter().cloned());
                }
            }
            (Self::DotFun(this), Self::DotFun(that)) => {
                for (k, w) in that {
                    this.insert(k.clone(), w.clone());
                }
            }
            (Self::DotMap(this), Self::DotMap(that)) => {
                for (k, w) in that {
                    let v = this.entry(k.clone()).or_insert(DotStore::Null);
                    v.merge(w)
                }
            }
            (Self::Struct(this), Self::Struct(that)) => {
                for (k, w) in that {
                    let v = this.entry(k.clone()).or_insert(DotStore::Null);
                    v.merge(w)
                }
            }
            (x, y) => panic!("invalid data\n l: {:?}\n r: {:?}", x, y),
        }
    }
}

#[derive(Clone, Debug, Eq, PartialEq, Archive, Deserialize, Serialize)]
#[archive_attr(derive(CheckBytes))]
#[repr(C)]
pub struct CausalContext {
    pub(crate) doc: DocId,
    pub(crate) schema: [u8; 32],
    pub(crate) dots: DotSet,
}

impl CausalContext {
    pub fn new(doc: DocId, schema: Hash) -> Self {
        Self {
            doc,
            schema: schema.into(),
            dots: Default::default(),
        }
    }

    pub fn doc(&self) -> &DocId {
        &self.doc
    }

    pub fn schema(&self) -> Hash {
        self.schema.into()
    }

    pub fn dots(&self) -> &DotSet {
        &self.dots
    }
}

impl ArchivedCausalContext {
    pub fn doc(&self) -> &DocId {
        &self.doc
    }

    pub fn schema(&self) -> Hash {
        self.schema.into()
    }

    pub fn dots(&self) -> &Archived<DotSet> {
        &self.dots
    }
}

#[derive(Clone, Debug, Eq, PartialEq, Archive, Deserialize, Serialize)]
#[archive_attr(derive(CheckBytes))]
#[repr(C)]
pub struct Causal {
    pub(crate) ctx: CausalContext,
    pub(crate) store: FlatDotStore,
}

impl Causal {
    pub fn ctx(&self) -> &CausalContext {
        &self.ctx
    }

    pub fn store(&self) -> &FlatDotStore {
        &self.store
    }

    pub fn join(&mut self, other: &Causal) {
        assert_eq!(self.ctx().doc(), &other.ctx.doc);
        assert_eq!(&self.ctx().schema, &other.ctx.schema);

        self.store
            .join(&self.ctx.dots, &other.store, &other.ctx.dots);
        self.ctx.dots.union(&other.ctx.dots);
    }

    pub fn unjoin(&self, ctx: &CausalContext) -> Self {
        let dots = self.ctx.dots.difference(&ctx.dots);
        let store = self.store.unjoin(&dots);
        Self {
            ctx: CausalContext {
                doc: self.ctx.doc,
                schema: self.ctx.schema,
                dots,
            },
            store,
        }
    }

    pub fn transform(&mut self, from: &ArchivedLenses, to: &ArchivedLenses) {
        from.transform_dotstore(&mut self.store, to);
    }
}

#[derive(
    Clone, Debug, Default, Eq, PartialEq, Hash, Ord, PartialOrd, Archive, Deserialize, Serialize,
)]
#[archive_attr(derive(Debug, Eq, Hash, PartialEq, Ord, PartialOrd, CheckBytes))]
#[repr(C)]
pub struct PathBuf(Vec<u8>);

impl Borrow<[u8]> for PathBuf {
    fn borrow(&self) -> &[u8] {
        self.0.as_ref()
    }
}

impl PathBuf {
    pub fn new(id: DocId) -> Self {
        let mut path = Self::default();
        path.extend(DotStoreType::Root, id.as_ref());
        path
    }

    fn extend_len(&mut self, len: usize) {
        assert!(len <= u16::MAX as usize);
        self.0.extend((len as u16).to_be_bytes());
    }

    fn extend(&mut self, ty: DotStoreType, bytes: &[u8]) {
        self.0.extend(&[ty as u8]);
        self.extend_len(bytes.len());
        self.0.extend(bytes);
        self.extend_len(bytes.len());
        self.0.extend(&[ty as u8]);
    }

    pub fn key(&mut self, key: &Primitive) {
        self.extend(DotStoreType::Map, Ref::archive(key).as_bytes());
    }

    pub fn field(&mut self, field: &str) {
        self.extend(DotStoreType::Struct, field.as_bytes());
    }

    pub fn dotset(&mut self, dot: &Dot) {
        self.extend(DotStoreType::Set, Ref::archive(dot).as_bytes());
    }

    pub fn dotfun(&mut self, dot: &Dot) {
        self.extend(DotStoreType::Fun, Ref::archive(dot).as_bytes());
    }

    pub fn policy(&mut self, dot: &Dot) {
        self.extend(DotStoreType::Policy, Ref::archive(dot).as_bytes());
    }

    pub fn pop(&mut self) {
        if let Some(path) = self.as_path().parent() {
            let len = path.0.len();
            self.0.truncate(len);
        }
    }

    pub fn as_path(&self) -> Path<'_> {
        Path(&self.0)
    }
}

impl AsRef<[u8]> for PathBuf {
    fn as_ref(&self) -> &[u8] {
        &self.0
    }
}

#[derive(Clone, Copy, Debug, Eq, PartialEq, Hash, Ord, PartialOrd)]
pub struct Path<'a>(&'a [u8]);

impl<'a> Path<'a> {
    pub fn new(p: &'a [u8]) -> Self {
        Self(p)
    }

    pub fn parent(&self) -> Option<Path<'a>> {
        if self.0.is_empty() {
            return None;
        }
        let pos = self.0.len() - 3;
        let mut len = [0; 2];
        len.copy_from_slice(&self.0[pos..(pos + 2)]);
        let len = u16::from_be_bytes(len) as usize;
        let ppos = pos - len - 3;
        Some(Path(&self.0[..ppos]))
    }

    fn target(&self) -> &[u8] {
        let startpos = self.parent().unwrap().0.len() + 3;
        let endpos = self.0.len() - 3;
        &self.0[startpos..endpos]
    }

    fn first(&self) -> Path<'_> {
        let mut len = [0; 2];
        len.copy_from_slice(&self.0[1..3]);
        let len = u16::from_be_bytes(len) as usize;
        Path::new(&self.0[..(len + 6)])
    }

    pub fn ty(&self) -> Option<DotStoreType> {
        DotStoreType::from(*self.0.last()?)
    }

    pub fn doc(&self) -> DocId {
        use std::convert::TryInto;
        debug_assert_eq!(self.ty(), Some(DotStoreType::Root));
        let doc = self.target();
        DocId::new(doc.try_into().unwrap())
    }

    pub fn key(&self) -> Ref<Primitive> {
        debug_assert_eq!(self.ty(), Some(DotStoreType::Map));
        let key = self.target();
        Ref::new(key.into())
    }

    pub fn field(&self) -> &str {
        debug_assert_eq!(self.ty(), Some(DotStoreType::Struct));
        let field = self.target();
        unsafe { std::str::from_utf8_unchecked(field) }
    }

    pub fn dot(&self) -> Dot {
        debug_assert!(
            self.ty() == Some(DotStoreType::Set)
                || self.ty() == Some(DotStoreType::Fun)
                || self.ty() == Some(DotStoreType::Policy)
        );
        let bytes = self.target();
        let mut dot = Dot::new(PeerId::new([0; 32]), 1);
        unsafe {
            std::ptr::copy_nonoverlapping(bytes.as_ptr() as *const Dot, &mut dot as *mut _, 1)
        };
        dot
    }

    pub fn root(&self) -> Option<DocId> {
        let first = self.first();
        if let Some(DotStoreType::Root) = first.ty() {
            Some(first.doc())
        } else {
            None
        }
    }

    pub fn is_ancestor(&self, other: Path) -> bool {
        other.as_ref().starts_with(self.as_ref())
    }

    pub fn to_owned(&self) -> PathBuf {
        PathBuf(self.0.to_vec())
    }

    pub fn is_empty(&self) -> bool {
        self.0.is_empty()
    }

    pub fn empty() -> Self {
        Self(&[])
    }
}

impl<'a> std::fmt::Display for Path<'a> {
    fn fmt(&self, f: &mut std::fmt::Formatter) -> std::fmt::Result {
        use DotStoreType::*;
        if let Some(ty) = self.ty() {
            if ty != Root {
                write!(f, "{}.", self.parent().unwrap())?;
            }
            match ty {
                Root => write!(f, "{}", self.doc())?,
                Set => write!(f, "{}", self.dot())?,
                Fun => write!(f, "{}", self.dot())?,
                Map => write!(f, "{:?}", self.key().as_ref())?,
                Struct => write!(f, "{}", self.field())?,
                Policy => write!(f, "{}", self.dot())?,
            }
        }
        Ok(())
    }
}

impl<'a> AsRef<[u8]> for Path<'a> {
    fn as_ref(&self) -> &[u8] {
        self.0
    }
}

#[derive(Clone)]
pub struct Crdt {
    state: sled::Tree,
    acl: Acl,
    docs: Docs,
}

impl Crdt {
    pub fn new(state: sled::Tree, acl: Acl, docs: Docs) -> Self {
        Self { state, acl, docs }
    }

    pub fn memory() -> Result<(Self, Engine)> {
        let db = sled::Config::new().temporary(true).open()?;
        let state = db.open_tree("state")?;
        let acl = Acl::new(db.open_tree("acl")?);
        let docs = Docs::new(db.open_tree("docs")?);
        let me = Self::new(state, acl.clone(), docs);
        let engine = Engine::new(me.clone(), acl)?;
        Ok((me, engine))
    }

    pub fn iter(&self) -> impl Iterator<Item = sled::Result<(sled::IVec, sled::IVec)>> {
        self.state.iter()
    }

    pub fn dotset(&self, path: Path) -> impl Iterator<Item = Result<Dot>> {
        self.state
            .scan_prefix(path)
            .keys()
            .filter_map(|res| match res {
                Ok(key) => {
                    let key = Path::new(&key[..]);
                    if key.ty() == Some(DotStoreType::Set) {
                        Some(Ok(key.dot()))
                    } else {
                        None
                    }
                }
                Err(err) => Some(Err(err.into())),
            })
    }

    pub fn watch_path(&self, path: Path<'_>) -> sled::Subscriber {
        self.state.watch_prefix(path)
    }

    pub fn primitive(&self, path: Path) -> Result<Option<Ref<Primitive>>> {
        if path.ty() != Some(DotStoreType::Fun) {
            return Err(anyhow!("is not a primitive path"));
        }
        if let Some(bytes) = self.state.get(path.as_ref())? {
            Ok(Some(Ref::new(bytes)))
        } else {
            Ok(None)
        }
    }

    pub fn primitives(&self, path: Path) -> impl Iterator<Item = Result<Ref<Primitive>>> + '_ {
        self.state
            .scan_prefix(path)
            .filter(|r| {
                r.as_ref()
                    .map(|(k, _)| Path::new(&k[..]).ty() == Some(DotStoreType::Fun))
                    .unwrap_or(true)
            })
            .map(|r| r.map(|(_, v)| Ref::new(v)).map_err(Into::into))
    }

    pub fn policy(&self, path: Path<'_>) -> Result<Option<Ref<BTreeSet<Policy>>>> {
        if path.ty() != Some(DotStoreType::Policy) {
            return Err(anyhow!("is not a policy path"));
        }
        if let Some(bytes) = self.state.get(path.as_ref())? {
            Ok(Some(Ref::new(bytes)))
        } else {
            Ok(None)
        }
    }

    pub fn can(&self, peer: &PeerId, perm: Permission, path: Path) -> Result<bool> {
        self.acl.can(*peer, perm, path)
    }

    fn join_dotset(
        &self,
        path: &mut PathBuf,
        peer: &PeerId,
        other: &DotSet,
        other_ctx: &DotSet,
    ) -> Result<()> {
        if !self.can(peer, Permission::Write, path.as_path())? {
            tracing::info!("join_dotset denied");
            return Ok(());
        }
        for res in self.dotset(path.as_path()) {
            let dot = res?;
            if !other.contains(&dot) && other_ctx.contains(&dot) {
                path.dotset(&dot);
                self.state.remove(&path)?;
                path.pop();
            }
        }
        for dot in other.iter() {
            if !self.docs.contains(&path.as_path().root().unwrap(), &dot)? {
                path.dotset(&dot);
                self.state.insert(&path, &[])?;
                path.pop();
            }
        }
        Ok(())
    }

    fn join_dotfun(
        &self,
        path: &mut PathBuf,
        peer: &PeerId,
        other: &BTreeMap<Dot, Primitive>,
        other_ctx: &DotSet,
    ) -> Result<()> {
        if !self.can(peer, Permission::Write, path.as_path())? {
            tracing::info!("join_dotfun denied");
            return Ok(());
        }
        for res in self.state.scan_prefix(&path).keys() {
            let key = res?;
            let key = Path::new(&key[..]);
            if key.ty() != Some(DotStoreType::Fun) {
                continue;
            }
            let dot = key.dot();
            if !other.contains_key(&dot) && other_ctx.contains(&dot) {
                self.state.remove(key)?;
            }
        }
        for (dot, v) in other {
            if self.docs.contains(&path.as_path().root().unwrap(), dot)? {
                continue;
            }
            path.dotfun(dot);
            if self.state.contains_key(&path)? {
                continue;
            }
            self.state.insert(&path, Ref::archive(v).as_bytes())?;
            path.pop();
        }
        Ok(())
    }

    fn join_dotmap(
        &self,
        path: &mut PathBuf,
        peer_id: &PeerId,
        other: &BTreeMap<Primitive, DotStore>,
        other_ctx: &DotSet,
    ) -> Result<()> {
        for res in self.state.scan_prefix(&path).keys() {
            let leaf = res?;
            let key = Path::new(&leaf[path.as_ref().len()..]);
            if key.first().ty() != Some(DotStoreType::Map) {
                continue;
            }
            let key = key.first().key().to_owned()?;
            path.key(&key);
            let default = Path::new(&leaf[path.as_ref().len()..])
                .first()
                .ty()
                .unwrap()
                .default()
                .unwrap();
            let store = other.get(&key).unwrap_or(&default);
            self.join_store(path, peer_id, store, other_ctx)?;
            path.pop();
        }
        for (key, store) in other {
            path.key(key);
            self.join_store(path, peer_id, store, other_ctx)?;
            path.pop();
        }
        Ok(())
    }

    fn join_struct(
        &self,
        path: &mut PathBuf,
        peer_id: &PeerId,
        other: &BTreeMap<String, DotStore>,
        other_ctx: &DotSet,
    ) -> Result<()> {
        use DotStore::*;
        for (k, v) in other {
            path.field(k);
            match v {
                Null => {}
                DotSet(set) => self.join_dotset(path, peer_id, set, other_ctx)?,
                DotFun(fun) => self.join_dotfun(path, peer_id, fun, other_ctx)?,
                DotMap(map) => self.join_dotmap(path, peer_id, map, other_ctx)?,
                Struct(fields) => self.join_struct(path, peer_id, fields, other_ctx)?,
                Policy(policy) => self.join_policy(path, peer_id, policy, other_ctx)?,
            }
            path.pop();
        }
        Ok(())
    }

    fn join_policy(
        &self,
        path: &mut PathBuf,
        peer: &PeerId,
        other: &BTreeMap<Dot, Policy>,
        _: &DotSet,
    ) -> Result<()> {
        if !self.can(peer, Permission::Control, path.as_path())? {
            tracing::info!("join_policy denied");
            return Ok(());
        }
        for (dot, policy) in other {
            path.policy(dot);
            self.state.transaction::<_, _, std::io::Error>(|tree| {
                if let Some(bytes) = tree.get(path.as_ref())? {
                    let current = Ref::<Policy>::new(bytes).to_owned().unwrap();
                    assert!(policy == &current);
                } else {
                    tree.insert(path.as_ref(), Ref::archive(policy).as_bytes())?;
                };
                Ok(())
            })?;
            path.pop();
        }
        Ok(())
    }

    fn join_store(
        &self,
        path: &mut PathBuf,
        peer_id: &PeerId,
        other: &DotStore,
        other_ctx: &DotSet,
    ) -> Result<()> {
        use DotStore::*;
        match other {
            Null => {}
            DotSet(set) => self.join_dotset(path, peer_id, set, other_ctx)?,
            DotFun(fun) => self.join_dotfun(path, peer_id, fun, other_ctx)?,
            DotMap(map) => self.join_dotmap(path, peer_id, map, other_ctx)?,
            Struct(fields) => self.join_struct(path, peer_id, fields, other_ctx)?,
            Policy(policy) => self.join_policy(path, peer_id, policy, other_ctx)?,
        }
        Ok(())
    }

    fn join_flat_store(
        &self,
        doc: DocId,
        peer_id: PeerId,
        that: &FlatDotStore,
        that_ctx: &DotSet,
    ) -> Result<()> {
        let path = PathBuf::new(doc);
        let mut common = BTreeSet::new();
        for item in self.state.scan_prefix(path) {
            let (k, v) = item?;
            let k = Path::new(&k);
            assert!(!k.is_empty());
            let ty = k.ty().unwrap();
            let dot = k.dot();
            match that.get(&k) {
                Some(w) => {
                    common.insert(k.to_owned());
                    match k.ty().unwrap() {
                        DotStoreType::Policy => {
                            // this is a grow only set, so we just merge them without looking at the contexts at all
                            let mut v: BTreeSet<Policy> = unarchive(&v)?;
                            let w: BTreeSet<Policy> = unarchive(&w)?;
                            v.extend(w);
                            let v = archive(&v);
                            self.state.insert(k, v)?;
                        }
                        DotStoreType::Set => {
                            assert!(v.is_empty());
                            assert!(w.is_empty());
                            // if we get here, the dot exists on both sides, so we keep it
                            // (s ∩ s')
                        }
                        DotStoreType::Fun => {
                            // { k -> m(k) ∐ m'(k), k ∈ dom m ∩ dom m' }
                            // different value for the same dot would be a bug
                            assert_eq!(v, w);
                        }
                        _ => panic!(),
                    }
                }
                None => match k.ty().unwrap() {
                    _ => panic!(),
                },
            }
        }
        for (k, w) in &that.0 {
            if !common.contains(k) {
                match k.as_path().ty().unwrap() {
                    _ => panic!(),
                }
            }
        }
        Ok(())
    }

    pub fn join(&self, peer_id: &PeerId, causal: &Causal) -> Result<()> {
        let mut path = PathBuf::new(causal.ctx.doc);
        let causal_store = causal.store.to_dot_store().unwrap();
        self.join_store(&mut path, peer_id, &causal_store, &causal.ctx.dots)?;
        for peer_id in causal.ctx.dots.peers() {
            self.docs
                .extend_present(&causal.ctx.doc, peer_id, causal.ctx.dots.max(peer_id))?;
        }
        Ok(())
    }

    pub fn unjoin(&self, peer_id: &PeerId, other: &Archived<CausalContext>) -> Result<Causal> {
        let prefix = PathBuf::new(other.doc);
        let ctx = self.ctx(other.doc)?;
        let diff = ctx.dots.difference(&other.dots);
        let mut store = DotStore::Null;
        for r in self.state.scan_prefix(prefix) {
            let (k, v) = r?;
            let path = Path::new(&k[..]);
            let dot = path.dot();
            if !diff.contains(&dot) {
                continue;
            }
            if !self.can(peer_id, Permission::Read, path)? {
                continue;
            }
            let delta = match path.ty() {
                Some(DotStoreType::Set) => {
                    let mut dotset = DotSet::new();
                    dotset.insert(dot);
                    DotStore::DotSet(dotset)
                }
                Some(DotStoreType::Fun) => {
                    let mut dotfun = BTreeMap::new();
                    dotfun.insert(dot, Ref::<Primitive>::new(v).to_owned()?);
                    DotStore::DotFun(dotfun)
                }
                Some(DotStoreType::Policy) => {
                    let mut policy = BTreeMap::new();
                    policy.insert(dot, Ref::<Policy>::new(v).to_owned()?);
                    DotStore::Policy(policy)
                }
                _ => continue,
            };
            store.join(&DotSet::new(), &delta, &DotSet::new());
        }
        Ok(Causal {
            ctx: CausalContext {
                doc: ctx.doc,
                schema: ctx.schema,
                dots: diff,
            },
            store: FlatDotStore::default(),
        })
    }

    fn empty_ctx(&self, doc: DocId) -> Result<CausalContext> {
        let schema = self.docs.schema_id(&doc)?;
        Ok(CausalContext {
            doc,
            schema: schema.into(),
            dots: Default::default(),
        })
    }

    pub fn ctx(&self, doc: DocId) -> Result<CausalContext> {
        let mut ctx = self.empty_ctx(doc)?;
        ctx.dots = DotSet::from_map(self.docs.present(&doc).collect::<Result<_>>()?);
        Ok(ctx)
    }

    pub fn enable(&self, path: Path, writer: &Writer) -> Result<Causal> {
        if !self.can(writer.peer_id(), Permission::Write, path)? {
            return Err(anyhow!("unauthorized"));
        }
        let mut ctx = self.empty_ctx(path.root().unwrap())?;
        let dot = writer.dot();
        ctx.dots.insert(dot);
        Ok(Causal {
            store: FlatDotStore::dotset(path, &ctx.dots),
            ctx,
        })
    }

    pub fn disable(&self, path: Path, writer: &Writer) -> Result<Causal> {
        if !self.can(writer.peer_id(), Permission::Write, path)? {
            return Err(anyhow!("unauthorized"));
        }
        let mut ctx = self.ctx(path.root().unwrap())?;
        let dot = writer.dot();
        ctx.dots.insert(dot);
        Ok(Causal {
            store: FlatDotStore::dotset(path, &Default::default()),
            ctx,
        })
    }

    pub fn is_enabled(&self, path: Path<'_>) -> bool {
        self.state.scan_prefix(path).next().is_some()
    }

    pub fn assign(&self, path: Path, writer: &Writer, v: Primitive) -> Result<Causal> {
        if !self.can(writer.peer_id(), Permission::Write, path)? {
            return Err(anyhow!("unauthorized"));
        }
        let mut ctx = self.ctx(path.root().unwrap())?;
        let dot = writer.dot();
        ctx.dots.insert(dot);
        let mut store = BTreeMap::new();
        store.insert(dot, v);
        Ok(Causal {
            store: FlatDotStore::dotfun(path, store),
            ctx,
        })
    }

    pub fn values(&self, path: Path<'_>) -> impl Iterator<Item = sled::Result<Ref<Primitive>>> {
        self.state
            .scan_prefix(path)
            .values()
            .map(|res| res.map(Ref::new))
    }

    pub fn remove(&self, path: Path, writer: &Writer) -> Result<Causal> {
        if !self.can(writer.peer_id(), Permission::Write, path)? {
            return Err(anyhow!("unauthorized"));
        }
        let mut ctx = self.empty_ctx(path.root().unwrap())?;
        let dot = writer.dot();
        ctx.dots.insert(dot);
        for res in self.state.scan_prefix(path).keys() {
            let key = res?;
            let key = Path::new(&key[..]);
            let ty = key.ty();
            if ty != Some(DotStoreType::Set) && ty != Some(DotStoreType::Fun) {
                continue;
            }
            let dot = key.dot();
            ctx.dots.insert(dot);
        }
        Ok(Causal {
            store: FlatDotStore::default(),
            ctx,
        })
    }

    pub fn say(&self, path: Path, writer: &Writer, policy: Policy) -> Result<Causal> {
        if !match &policy {
            Policy::Can(_, perm) | Policy::CanIf(_, perm, _) => {
                if perm.controllable() {
                    self.can(writer.peer_id(), Permission::Control, path)?
                } else {
                    self.can(writer.peer_id(), Permission::Own, path)?
                }
            }
            Policy::Revokes(_) => self.can(writer.peer_id(), Permission::Control, path)?,
        } {
            return Err(anyhow!("unauthorized"));
        }
        let mut ctx = self.empty_ctx(path.root().unwrap())?;
        let dot = writer.dot();
        ctx.dots.insert(dot);
        let mut store = BTreeMap::new();
<<<<<<< HEAD
        store.insert(dot, set);
        Ok(Causal {
            store: FlatDotStore::policy(path, store),
=======
        store.insert(dot, policy);
        let causal = Causal {
            store: DotStore::Policy(store),
>>>>>>> 6738f6ee
            ctx,
        })
    }

    pub fn transform(
        &self,
        doc: &DocId,
        schema_id: Hash,
        from: &ArchivedLenses,
        to: &ArchivedLenses,
    ) -> Result<()> {
        from.transform_crdt(doc, self, to)?;
        self.docs.set_schema_id(doc, schema_id)?;
        Ok(())
    }
}

#[cfg(test)]
mod tests {
    use super::*;
    use crate::props::*;
    use crate::{Backend, Kind, Lens, PrimitiveKind};
    use proptest::prelude::*;
    use std::pin::Pin;

    #[async_std::test]
    async fn test_ewflag() -> Result<()> {
        let sdk = Backend::memory()?;
        let peer = PeerId::new([0; 32]);
        let mut doc = sdk.create_doc(peer)?;
        let hash = sdk.register(vec![Lens::Make(Kind::Flag)])?;
        doc.transform(hash)?;
        sdk.await?;
        let op = doc.cursor().enable()?;
        assert!(!doc.cursor().enabled()?);
        doc.join(&peer, op)?;
        assert!(doc.cursor().enabled()?);
        let op = doc.cursor().disable()?;
        doc.join(&peer, op)?;
        assert!(!doc.cursor().enabled()?);
        Ok(())
    }

    #[async_std::test]
    #[ignore]
    async fn test_ewflag_unjoin() -> Result<()> {
        let peer1 = PeerId::new([0; 32]);

        let sdk1 = Backend::memory()?;
        let hash1 = sdk1.register(vec![Lens::Make(Kind::Flag)])?;
        let mut doc1 = sdk1.create_doc(peer1)?;
        doc1.transform(hash1)?;
        sdk1.await?;

        let sdk2 = Backend::memory()?;
        let mut doc2 = sdk2.create_doc(peer1)?;
        let hash2 = sdk2.register(vec![Lens::Make(Kind::Flag)])?;
        doc2.transform(hash2)?;
        sdk2.await?;
        assert!(hash1 == hash2);

        let mut op = doc1.cursor().enable()?;
        doc1.join(&peer1, op.clone())?;
        op.ctx.doc = *doc2.id();
        doc2.join(&peer1, op)?;

        assert!(doc1.cursor().enabled()?);
        assert!(doc2.cursor().enabled()?);

        let ctx_after_enable = doc1.ctx()?;
        let mut op = doc1.cursor().disable()?;
        doc1.join(&peer1, op.clone())?;
        let ctx_after_disable = doc1.ctx()?;
        if false {
            // apply the op
            op.ctx.doc = *doc2.id();
            doc2.join(&peer1, op)?;
        } else {
            // compute the delta using unjoin, and apply that
            let mut delta = doc1.unjoin(&peer1, ctx_after_enable.as_ref())?;
            let diff = ctx_after_disable
                .to_owned()?
                .dots
                .difference(&ctx_after_enable.to_owned()?.dots);
            println!("op {:?}", op);
            println!("ctx after enable {:?}", ctx_after_enable.to_owned()?.dots);
            println!("ctx after disable {:?}", ctx_after_disable.to_owned()?.dots);
            println!("difference {:?}", diff);
            println!("delta {:?}", delta);
            delta.ctx.doc = *doc2.id();
            println!("{:?}", delta.store());
            doc2.join(&peer1, delta)?;
        }
        assert!(!doc1.cursor().enabled()?);
        assert!(!doc2.cursor().enabled()?);

        Ok(())
    }

    #[async_std::test]
    async fn test_mvreg() -> Result<()> {
        let mut sdk = Backend::memory()?;
        let peer1 = PeerId::new([1; 32]);
        let mut doc = sdk.create_doc(peer1)?;
        let hash = sdk.register(vec![Lens::Make(Kind::Reg(PrimitiveKind::U64))])?;
        doc.transform(hash)?;
        Pin::new(&mut sdk).await?;

        let peer2 = PeerId::new([2; 32]);
        let op = doc.cursor().say_can(Some(peer2), Permission::Write)?;
        doc.join(&peer1, op)?;
        Pin::new(&mut sdk).await?;

        let op1 = doc.cursor().assign(Primitive::U64(42))?;
        doc.join(&peer1, op1)?;

        //TODO
        //let op2 = crdt.assign(path.as_path(), &peer2, Primitive::U64(43))?;
        //crdt.join(&peer2, &op2)?;

        let values = doc.cursor().u64s()?.collect::<Result<BTreeSet<u64>>>()?;
        //assert_eq!(values.len(), 2);
        assert!(values.contains(&42));
        //assert!(values.contains(&43));

        let op = doc.cursor().assign(Primitive::U64(99))?;
        doc.join(&peer1, op)?;

        let values = doc.cursor().u64s()?.collect::<Result<BTreeSet<u64>>>()?;
        assert_eq!(values.len(), 1);
        assert!(values.contains(&99));

        Ok(())
    }

    #[async_std::test]
    async fn test_ormap() -> Result<()> {
        let mut sdk = Backend::memory()?;
        let peer = PeerId::new([1; 32]);
        let mut doc = sdk.create_doc(peer)?;

        let hash = sdk.register(vec![
            Lens::Make(Kind::Table(PrimitiveKind::Str)),
            Lens::LensMapValue(Box::new(Lens::Make(Kind::Table(PrimitiveKind::Str)))),
            Lens::LensMapValue(Box::new(Lens::LensMapValue(Box::new(Lens::Make(
                Kind::Reg(PrimitiveKind::U64),
            ))))),
        ])?;
        doc.transform(hash)?;
        Pin::new(&mut sdk).await?;

        let a = Primitive::Str("a".into());
        let b = Primitive::Str("b".into());
        let cur = doc.cursor().key(&a)?.key(&b)?;
        let op = cur.assign(Primitive::U64(42))?;
        doc.join(&peer, op)?;

        let values = cur.u64s()?.collect::<Result<BTreeSet<u64>>>()?;
        assert_eq!(values.len(), 1);
        assert!(values.contains(&42));

        let cur = doc.cursor().key(&a)?;
        let op = cur.remove(b.clone())?;
        doc.join(&peer, op)?;

        let values = cur.key(&b)?.u64s()?.collect::<Result<BTreeSet<u64>>>()?;
        assert!(values.is_empty());

        Ok(())
    }

    proptest! {
        #[test]
        fn causal_unjoin(a in arb_causal(arb_flatdotstore()), b in arb_causal_ctx()) {
            let b = a.unjoin(&b);
            prop_assert_eq!(join(&a, &b), a);
        }

        #[test]
        fn causal_join_idempotent(a in arb_causal(arb_flatdotstore())) {
            prop_assert_eq!(join(&a, &a), a);
        }

        #[test]
        fn causal_join_commutative(dots in arb_causal(arb_flatdotstore()), a in arb_causal_ctx(), b in arb_causal_ctx()) {
            let a = dots.unjoin(&a);
            let b = dots.unjoin(&b);
            prop_assert_eq!(join(&a, &b), join(&b, &a));
        }

        #[test]
        fn causal_join_associative(dots in arb_causal(arb_flatdotstore()), a in arb_causal_ctx(), b in arb_causal_ctx(), c in arb_causal_ctx()) {
            let a = dots.unjoin(&a);
            let b = dots.unjoin(&b);
            let c = dots.unjoin(&c);
            prop_assert_eq!(join(&join(&a, &b), &c), join(&a, &join(&b, &c)));
        }

        #[test]
        #[ignore]
        // TODO: crdt can infer defaults from path, causal just sets it to null
        fn crdt_join(dots in arb_causal(arb_flatdotstore()), a in arb_causal_ctx(), b in arb_causal_ctx()) {
            let a = dots.unjoin(&a);
            let b = dots.unjoin(&b);
            let crdt = causal_to_crdt(&a);
            let c = join(&a, &b);
            crdt.join(&dots.ctx.doc.into(), &b).unwrap();
            let c2 = crdt_to_causal(&crdt, &dots.ctx);
            assert_eq!(c, c2);
        }

        #[test]
        #[ignore]
        fn crdt_unjoin(causal in arb_causal(arb_flatdotstore()), ctx in arb_causal_ctx()) {
            let peer_id = PeerId::new([0; 32]);
            let crdt = causal_to_crdt(&causal);
            let c = causal.unjoin(&ctx);
            let actx = Ref::archive(&ctx);
            let c2 = crdt.unjoin(&peer_id, actx.as_ref()).unwrap();
            assert_eq!(c, c2);
        }
    }
}<|MERGE_RESOLUTION|>--- conflicted
+++ resolved
@@ -119,13 +119,13 @@
 }
 
 impl FlatDotStore {
-    pub fn policy(path: Path, args: BTreeMap<Dot, BTreeSet<Policy>>) -> Self {
+    pub fn policy(path: Path, args: BTreeMap<Dot, Policy>) -> Self {
         Self(
             args.iter()
-                .map(|(dot, policies)| {
+                .map(|(dot, policy)| {
                     let mut path = path.to_owned();
                     path.policy(dot);
-                    (path, archive(policies))
+                    (path, archive(policy))
                 })
                 .collect(),
         )
@@ -658,8 +658,7 @@
             (Self::DotSet(this), Self::DotSet(that)) => this.union(that),
             (Self::Policy(this), Self::Policy(that)) => {
                 for (k, w) in that {
-                    let v = this.entry(k.clone()).or_default();
-                    v.extend(w.iter().cloned());
+                    this.insert(k.clone(), w.clone());
                 }
             }
             (Self::DotFun(this), Self::DotFun(that)) => {
@@ -1436,15 +1435,9 @@
         let dot = writer.dot();
         ctx.dots.insert(dot);
         let mut store = BTreeMap::new();
-<<<<<<< HEAD
-        store.insert(dot, set);
+        store.insert(dot, policy);
         Ok(Causal {
             store: FlatDotStore::policy(path, store),
-=======
-        store.insert(dot, policy);
-        let causal = Causal {
-            store: DotStore::Policy(store),
->>>>>>> 6738f6ee
             ctx,
         })
     }
