--- conflicted
+++ resolved
@@ -4,12 +4,6 @@
     "cambria",
     "cloud-relay",
     "crdt",
-<<<<<<< HEAD
-]
-
-[patch.crates-io]
-libp2p = { git = "https://github.com/wngr/rust-libp2p", branch = "ow/wasm" }
-=======
     ".",
 ]
 
@@ -24,4 +18,6 @@
 rkyv = "0.7.18"
 tlfs-acl = { version = "0.1.0", path = "acl" }
 tlfs-cambria = { version = "0.1.0", path = "cambria" }
->>>>>>> f70f1b6d
+
+[patch.crates-io]
+libp2p = { git = "https://github.com/wngr/rust-libp2p", branch = "ow/wasm" }