--- conflicted
+++ resolved
@@ -24,10 +24,7 @@
 use std::pin::Pin;
 use std::sync::Arc;
 use std::task::Poll;
-<<<<<<< HEAD
-=======
-use tlfs_crdt::{Backend, FileStorage, Frontend, MemStorage, Storage};
->>>>>>> 4aa7d0df
+use tlfs_crdt::{ FileStorage,  MemStorage, Storage};
 use tracing_subscriber::fmt::format::FmtSpan;
 use tracing_subscriber::EnvFilter;
 
@@ -42,8 +39,7 @@
     /// Creates a new persistent [`Sdk`] instance.
     #[cfg(not(target_arch = "wasm32"))]
     pub async fn persistent(db: &Path, package: &[u8]) -> Result<Self> {
-<<<<<<< HEAD
-        let (sdk, driver) = Self::new(sled::Config::new().path(db).open()?, package).await?;
+        let (sdk, driver) = Self::new(Arc::new(FileStorage::new(db)), package).await?;
         async_global_executor::spawn::<_, ()>(driver).detach();
 
         Ok(sdk)
@@ -52,25 +48,17 @@
     /// Create a new in-memory [`Sdk`] instance.
     #[cfg(not(target_arch = "wasm32"))]
     pub async fn in_memory(package: &[u8]) -> Result<Self> {
-        let (sdk, driver) = Self::new(sled::Config::new().temporary(true).open()?, package).await?;
+        let (sdk, driver) = Self::new(Arc::new(MemStorage::default()), package).await?;
         async_global_executor::spawn::<_, ()>(driver).detach();
 
         Ok(sdk)
     }
 
     #[cfg(not(target_arch = "wasm32"))]
-    async fn new(db: sled::Db, package: &[u8]) -> Result<(Self, impl Future<Output = ()>)> {
-=======
-        Self::new(Arc::new(FileStorage::new(db)), package).await
-    }
-
-    /// Create a new in-memory [`Sdk`] instance.
-    pub async fn memory(package: &[u8]) -> Result<Self> {
-        Self::new(Arc::new(MemStorage::default()), package).await
-    }
-
-    async fn new(storage: Arc<dyn Storage>, package: &[u8]) -> Result<Self> {
->>>>>>> 4aa7d0df
+    async fn new(
+        storage: Arc<dyn Storage>,
+        package: &[u8],
+    ) -> Result<(Self, impl Future<Output = ()>)> {
         tracing_log::LogTracer::init().ok();
         let env = std::env::var(EnvFilter::DEFAULT_ENV).unwrap_or_else(|_| "info".to_owned());
         let subscriber = tracing_subscriber::FmtSubscriber::builder()
