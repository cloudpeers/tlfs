//! The Local First SDK.
//!
//! See the `tlfs_crdt` docs for details of how it works.
#![deny(missing_docs)]
mod sync;

use futures::Future;
use libp2p::core::muxing::StreamMuxerBox;
use libp2p::core::transport::Boxed;
pub use libp2p::Multiaddr;
pub use tlfs_crdt::{
    Causal, Cursor, DocId, Event, Hash, Keypair, Kind, Lens, PeerId, Permission, PrimitiveKind,
    Schema, Subscriber, EMPTY_HASH,
};

use crate::sync::{Behaviour, ToLibp2pKeypair, ToLibp2pPublic};
use anyhow::Result;
use futures::channel::{mpsc, oneshot};
use futures::future::poll_fn;
use futures::stream::Stream;
use libp2p::Swarm;
use std::path::Path;
use std::pin::Pin;
use std::task::Poll;
use tlfs_crdt::{Backend, Frontend};
use tracing_subscriber::fmt::format::FmtSpan;
use tracing_subscriber::EnvFilter;

/// Used to construct a new [`Sdk`]. Can migrate old documents to new [`Schema`]s at startup.
pub struct Migrate {
    backend: Backend,
}

#[cfg(not(target_arch = "wasm32"))]
impl Migrate {
    /// Create a new [`Migrate`] instance.
    pub fn new(db: sled::Db) -> Result<Self> {
        tracing_log::LogTracer::init().ok();
        let env = std::env::var(EnvFilter::DEFAULT_ENV).unwrap_or_else(|_| "info".to_owned());
        let subscriber = tracing_subscriber::FmtSubscriber::builder()
            .with_span_events(FmtSpan::ACTIVE | FmtSpan::CLOSE)
            .with_env_filter(EnvFilter::new(env))
            .with_writer(std::io::stderr)
            .finish();
        tracing::subscriber::set_global_default(subscriber).ok();
        log_panics::init();

        let backend = Backend::new(db)?;
        Ok(Self { backend })
    }

    /// Creates a new persistent [`Migrate`] instance.
    pub fn persistent(path: &Path) -> Result<Self> {
        Self::new(sled::Config::new().path(path).open()?)
    }

    /// Create a new in-memory [`Migrate`] instance.
    pub fn memory() -> Result<Self> {
        Self::new(sled::Config::new().temporary(true).open()?)
    }

    /// Register a new [`Schema`].
    pub fn register(&self, lenses: Vec<Lens>) -> Result<Hash> {
        self.backend.register(lenses)
    }

    /// Migrate a document to a registered [`Schema`].
    pub fn migrate(&mut self, doc: &DocId, hash: &Hash) -> Result<()> {
        self.backend.transform(doc, hash)
    }

    /// Returns a new [`Sdk`] instance and a future to drive the backend. The future needs to be
    /// continuously polled in order for the [`Sdk`] to progress.
    pub async fn finish(self) -> Result<(Sdk, impl Future<Output = ()>)> {
        Sdk::new(self.backend).await
    }
}

/// Main entry point for `tlfs`.
pub struct Sdk {
    frontend: Frontend,
    peer: PeerId,
    swarm: mpsc::UnboundedSender<Command>,
}

impl Sdk {
    #[cfg(not(target_arch = "wasm32"))]
    async fn new(backend: Backend) -> Result<(Self, impl Future<Output = ()>)> {
        let frontend = backend.frontend();

        // TODO: load from db
        let peer = frontend.generate_keypair()?;
        let keypair = frontend.keypair(&peer)?;
<<<<<<< HEAD
=======
        tracing::info!("our peer id is: {}", peer);

>>>>>>> ebacb258
        let transport = libp2p::development_transport(keypair.to_libp2p()).await?;
        Self::new_with_transport(backend, frontend, transport, peer).await
    }
    async fn new_with_transport(
        backend: Backend,
        frontend: Frontend,
        transport: Boxed<(libp2p::PeerId, StreamMuxerBox)>,
        peer: PeerId,
    ) -> Result<(Self, impl Future<Output = ()>)> {
        let behaviour = Behaviour::new(backend)?;
        let mut swarm = Swarm::new(transport, behaviour, peer.to_libp2p().to_peer_id());
        swarm.listen_on("/ip4/0.0.0.0/tcp/0".parse().unwrap())?;

        let (tx, mut rx) = mpsc::unbounded();
        let driver = poll_fn(move |cx| {
            while let Poll::Ready(Some(cmd)) = Pin::new(&mut rx).poll_next(cx) {
                match cmd {
                    Command::AddAddress(peer, addr) => {
                        swarm.behaviour_mut().add_address(&peer, addr);
                        if let Err(err) = swarm.dial(&peer.to_libp2p().to_peer_id()) {
                            tracing::error!("{}", err);
                        }
                    }
                    Command::RemoveAddress(peer, addr) => {
                        swarm.behaviour_mut().remove_address(&peer, &addr)
                    }
                    Command::Addresses(ch) => {
                        let addrs = swarm.listeners().cloned().collect::<Vec<_>>();
                        ch.send(addrs).ok();
                    }
                    Command::Subscribe(doc) => {
                        swarm.behaviour_mut().subscribe(&doc);
                    }
                    Command::Broadcast(doc, causal) => {
                        swarm.behaviour_mut().broadcast(&doc, causal).ok();
                    }
                };
            }
            while swarm.behaviour_mut().poll_backend(cx).is_ready() {}
            while Pin::new(&mut swarm).poll_next(cx).is_ready() {}
            Poll::Pending
        });

        Ok((
            Self {
                frontend,
                peer,
                swarm: tx,
            },
            driver,
        ))
    }

    /// Returns the [`PeerId`] of this [`Sdk`].
    pub fn peer_id(&self) -> &PeerId {
        &self.peer
    }

    /// Adds a new [`Multiaddr`] for a [`PeerId`].
    pub fn add_address(&self, peer: PeerId, addr: Multiaddr) {
        self.swarm
            .unbounded_send(Command::AddAddress(peer, addr))
            .ok();
    }

    /// Removes a [`Multiaddr`] of a [`PeerId`].
    pub fn remove_address(&self, peer: PeerId, addr: Multiaddr) {
        self.swarm
            .unbounded_send(Command::RemoveAddress(peer, addr))
            .ok();
    }

    /// Returns the list of [`Multiaddr`] the [`Sdk`] is listening on.
    pub async fn addresses(&self) -> Vec<Multiaddr> {
        let (tx, rx) = oneshot::channel();
        if let Ok(()) = self.swarm.unbounded_send(Command::Addresses(tx)) {
            if let Ok(addrs) = rx.await {
                return addrs;
            }
        }
        vec![]
    }

    /// Returns an iterator of [`DocId`].
    pub fn docs(&self) -> impl Iterator<Item = Result<DocId>> {
        self.frontend.docs()
    }

    /// Creates a new document with an initial [`Schema`].
    pub fn create_doc(&mut self, schema: &Hash) -> Result<Doc> {
        let peer_id = self.peer_id();
        let doc = self
            .frontend
            .create_doc(*peer_id, schema, Keypair::generate())?;
        self.swarm
            .unbounded_send(Command::Subscribe(*doc.id()))
            .ok();
        Ok(Doc::new(doc, self.swarm.clone()))
    }

    /// Adds a document with a [`Schema`].
    pub fn add_doc(&self, id: DocId, schema: &Hash) -> Result<Doc> {
        let peer_id = self.peer_id();
        let doc = self.frontend.add_doc(id, peer_id, schema)?;
        self.swarm
            .unbounded_send(Command::Subscribe(*doc.id()))
            .ok();
        Ok(Doc::new(doc, self.swarm.clone()))
    }

    /// Returns a document handle.
    pub fn doc(&self, id: DocId) -> Result<Doc> {
        let doc = self.frontend.doc(id)?;
        Ok(Doc::new(doc, self.swarm.clone()))
    }

    /// Removes a document.
    pub fn remove_doc(&self, id: &DocId) -> Result<()> {
        self.frontend.remove_doc(id)
    }
}

/// Document handle.
pub struct Doc {
    doc: tlfs_crdt::Doc,
    swarm: mpsc::UnboundedSender<Command>,
}

impl Doc {
    fn new(doc: tlfs_crdt::Doc, swarm: mpsc::UnboundedSender<Command>) -> Self {
        Self { doc, swarm }
    }

    /// Returns the document identifier.
    pub fn id(&self) -> &DocId {
        self.doc.id()
    }

    /// Returns a cursor for the document.
    pub fn cursor(&self) -> Cursor<'_> {
        self.doc.cursor()
    }

    /// Applies a transaction to the document.
    pub fn apply(&self, causal: Causal) -> Result<()> {
        self.doc.apply(&causal)?;
        self.swarm
            .unbounded_send(Command::Broadcast(*self.id(), causal))
            .ok();
        Ok(())
    }
}

enum Command {
    AddAddress(PeerId, Multiaddr),
    RemoveAddress(PeerId, Multiaddr),
    Addresses(oneshot::Sender<Vec<Multiaddr>>),
    Subscribe(DocId),
    Broadcast(DocId, Causal),
}

#[cfg(test)]
mod tests {
    use super::*;
    use futures::StreamExt;
    use std::time::Duration;

    #[async_std::test]
    async fn test_api() -> Result<()> {
        let migrate = Migrate::memory()?;
        let lenses = vec![
            Lens::Make(Kind::Struct),
            Lens::AddProperty("todos".into()),
            Lens::Make(Kind::Table(PrimitiveKind::U64)).lens_in("todos"),
            Lens::Make(Kind::Struct).lens_map_value().lens_in("todos"),
            Lens::AddProperty("title".into())
                .lens_map_value()
                .lens_in("todos"),
            Lens::Make(Kind::Reg(PrimitiveKind::Str))
                .lens_in("title")
                .lens_map_value()
                .lens_in("todos"),
            Lens::AddProperty("complete".into())
                .lens_map_value()
                .lens_in("todos"),
            Lens::Make(Kind::Flag)
                .lens_in("complete")
                .lens_map_value()
                .lens_in("todos"),
        ];
        let hash = migrate.register(lenses.clone())?;

        let (mut sdk, driver) = migrate.finish().await?;
        async_global_executor::spawn(driver).detach();
        let doc = sdk.create_doc(&hash)?;

        async_std::task::sleep(Duration::from_millis(100)).await;
        assert!(doc.cursor().can(sdk.peer_id(), Permission::Write)?);

        let docs = sdk.docs().collect::<Result<Vec<_>>>()?;
        assert_eq!(docs.len(), 1);
        assert_eq!(docs[0], *doc.id());

        let title = "something that needs to be done";
        let op = doc
            .cursor()
            .field("todos")?
            .key_u64(0)?
            .field("title")?
            .assign_str(title)?;
        doc.apply(op)?;

        let value = doc
            .cursor()
            .field("todos")?
            .key_u64(0)?
            .field("title")?
            .strs()?
            .next()
            .unwrap()?;
        assert_eq!(value, title);

        let sdk2 = Migrate::memory()?;
        let mut lenses2 = lenses.clone();
        lenses2.push(Lens::RenameProperty("todos".into(), "tasks".into()));
        let hash2 = sdk2.register(lenses2)?;
        let (sdk2, driver) = sdk2.finish().await?;
        async_global_executor::spawn(driver).detach();
        let op = doc
            .cursor()
            .say_can(Some(*sdk2.peer_id()), Permission::Write)?;
        doc.apply(op)?;

        for addr in sdk.addresses().await {
            sdk2.add_address(*sdk.peer_id(), addr);
        }
        let doc2 = sdk2.add_doc(*doc.id(), &hash2)?;
        let mut sub = doc2.cursor().field("tasks")?.subscribe();
        let mut exit = false;
        while !exit {
            if let Some(iter) = Pin::new(&mut sub).next().await {
                for ev in iter.into_iter() {
                    if let Event::Insert(_) = ev {
                        exit = true;
                        break;
                    }
                }
            }
        }

        let value = doc2
            .cursor()
            .field("tasks")?
            .key_u64(0)?
            .field("title")?
            .strs()?
            .next()
            .unwrap()?;
        assert_eq!(value, title);

        Ok(())
    }
}<|MERGE_RESOLUTION|>--- conflicted
+++ resolved
@@ -91,11 +91,8 @@
         // TODO: load from db
         let peer = frontend.generate_keypair()?;
         let keypair = frontend.keypair(&peer)?;
-<<<<<<< HEAD
-=======
         tracing::info!("our peer id is: {}", peer);
 
->>>>>>> ebacb258
         let transport = libp2p::development_transport(keypair.to_libp2p()).await?;
         Self::new_with_transport(backend, frontend, transport, peer).await
     }
