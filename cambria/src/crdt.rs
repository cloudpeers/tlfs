use bytecheck::CheckBytes;
use rkyv::{Archive, Deserialize, Serialize};
use std::collections::{BTreeMap, BTreeSet};
use tlfs_crdt::{DotSet, DotStore, EWFlag, Lattice, MVReg, ORMap};

pub use tlfs_crdt::{Causal, CausalRef, Dot, ReplicaId};

pub type Prop = String;

#[derive(Clone, Debug, Eq, Hash, Ord, PartialEq, PartialOrd, Archive, Deserialize, Serialize)]
#[archive_attr(derive(Debug, Eq, Hash, Ord, PartialEq, PartialOrd, CheckBytes))]
#[repr(C)]
pub enum Primitive {
    Bool(bool),
    U64(u64),
    I64(i64),
    Str(String),
}

impl Lattice for Primitive {
    fn join(&mut self, _other: &Self) {
        // Not needed for a mvreg
    }
}

#[derive(Clone, Debug, Eq, PartialEq, Archive, Deserialize, Serialize)]
#[archive_attr(derive(CheckBytes))]
#[archive_attr(check_bytes(
    bound = "__C: rkyv::validation::ArchiveContext, <__C as rkyv::Fallible>::Error: std::error::Error"
))]
#[archive(bound(serialize = "__S: rkyv::ser::ScratchSpace + rkyv::ser::Serializer"))]
#[repr(C)]
pub enum Crdt<I: ReplicaId> {
    Null,
<<<<<<< HEAD
    Flag(EWFlag<I>),
    Reg(MVReg<I, Primitive>),
    Table(ORMap<Primitive, Crdt<I>>),
    Struct(BTreeMap<Prop, Crdt<I>>),
=======
    Flag(EWFlag<A>),
    Reg(MVReg<A, Primitive>),
    Table(
        #[omit_bounds]
        #[archive_attr(omit_bounds)]
        ORMap<Primitive, Crdt<A>>,
    ),
    Struct(
        #[omit_bounds]
        #[archive_attr(omit_bounds)]
        BTreeMap<Prop, Crdt<A>>,
    ),
>>>>>>> e4a68f53
}

impl<I: ReplicaId> Default for Crdt<I> {
    fn default() -> Self {
        Self::Null
    }
}

impl<I: ReplicaId> DotStore<I> for Crdt<I> {
    fn is_empty(&self) -> bool {
        match self {
            Self::Null => true,
            Self::Flag(f) => f.is_empty(),
            Self::Reg(r) => r.is_empty(),
            Self::Table(t) => t.is_empty(),
            Self::Struct(s) => s.iter().all(|(_, v)| v.is_empty()),
        }
    }

    fn dots(&self, dots: &mut BTreeSet<Dot<I>>) {
        match self {
            Self::Null => {}
            Self::Flag(f) => f.dots(dots),
            Self::Reg(r) => r.dots(dots),
            Self::Table(t) => t.dots(dots),
            Self::Struct(s) => {
                for v in s.values() {
                    v.dots(dots);
                }
            }
        }
    }

    fn join(&mut self, clock: &DotSet<I>, other: &Self, other_clock: &DotSet<I>) {
        match (self, other) {
            (Self::Flag(f1), Self::Flag(f2)) => f1.join(clock, f2, other_clock),
            (Self::Reg(r1), Self::Reg(r2)) => r1.join(clock, r2, other_clock),
            (Self::Table(t1), Self::Table(t2)) => t1.join(clock, t2, other_clock),
            (Self::Struct(s1), Self::Struct(s2)) => {
                for (k, v2) in s2 {
                    if let Some(v1) = s1.get_mut(k) {
                        v1.join(clock, v2, other_clock);
                    } else {
                        s1.insert(k.clone(), v2.clone());
                    }
                }
            }
            (me, _) => *me = Self::Null,
        }
    }

    fn unjoin(&self, diff: &DotSet<I>) -> Self {
        match self {
            Self::Null => Self::Null,
            Self::Flag(f) => Self::Flag(f.unjoin(diff)),
            Self::Reg(r) => Self::Reg(r.unjoin(diff)),
            Self::Table(t) => Self::Table(t.unjoin(diff)),
            Self::Struct(s) => {
                let mut delta = BTreeMap::new();
                for (k, v) in s {
                    let v = v.unjoin(diff);
                    if !v.is_empty() {
                        delta.insert(k.clone(), v);
                    }
                }
                Self::Struct(delta)
            }
        }
    }
}<|MERGE_RESOLUTION|>--- conflicted
+++ resolved
@@ -32,25 +32,18 @@
 #[repr(C)]
 pub enum Crdt<I: ReplicaId> {
     Null,
-<<<<<<< HEAD
     Flag(EWFlag<I>),
     Reg(MVReg<I, Primitive>),
-    Table(ORMap<Primitive, Crdt<I>>),
-    Struct(BTreeMap<Prop, Crdt<I>>),
-=======
-    Flag(EWFlag<A>),
-    Reg(MVReg<A, Primitive>),
     Table(
         #[omit_bounds]
         #[archive_attr(omit_bounds)]
-        ORMap<Primitive, Crdt<A>>,
+        ORMap<Primitive, Crdt<I>>,
     ),
     Struct(
         #[omit_bounds]
         #[archive_attr(omit_bounds)]
-        BTreeMap<Prop, Crdt<A>>,
+        BTreeMap<Prop, Crdt<I>>,
     ),
->>>>>>> e4a68f53
 }
 
 impl<I: ReplicaId> Default for Crdt<I> {
